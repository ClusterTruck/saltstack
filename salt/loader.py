--- conflicted
+++ resolved
@@ -1035,10 +1035,7 @@
         # if they are not intended to run on the given platform or are missing
         # dependencies.
         try:
-<<<<<<< HEAD
-=======
             error_reasons = []
->>>>>>> 40e8840b
             if hasattr(mod, '__virtual__') and inspect.isfunction(mod.__virtual__):
                 if self.opts.get('virtual_timer', False):
                     start = time.time()
