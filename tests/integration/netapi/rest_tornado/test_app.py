--- conflicted
+++ resolved
@@ -20,15 +20,6 @@
 from salt.ext import six
 from salt.utils.zeromq import zmq, ZMQDefaultLoop as ZMQIOLoop
 HAS_ZMQ_IOLOOP = bool(zmq)
-<<<<<<< HEAD
-=======
-
-
-def json_loads(data):
-    if six.PY3 and isinstance(data, bytes):
-        data = data.decode('utf-8')
-    return json.loads(data)
->>>>>>> 7ae3497b
 
 
 class _SaltnadoIntegrationTestCase(SaltnadoTestCase):  # pylint: disable=abstract-method
@@ -104,14 +95,9 @@
                               connect_timeout=30,
                               request_timeout=30,
                               )
-<<<<<<< HEAD
-        response_obj = salt.utils.json.loads(response.body)
-        self.assertEqual(response_obj['return'], [{'minion': True, 'sub_minion': True}])
-=======
-        response_obj = json_loads(response.body)
+        response_obj = salt.utils.json.loads(response.body)
         self.assertEqual(len(response_obj['return']), 1)
         self.assertEqual(response_obj['return'][0], {'minion': True, 'sub_minion': True})
->>>>>>> 7ae3497b
 
     def test_simple_local_post_no_tgt(self):
         '''
@@ -148,14 +134,9 @@
                               connect_timeout=30,
                               request_timeout=30,
                               )
-<<<<<<< HEAD
-        response_obj = salt.utils.json.loads(response.body)
-        self.assertEqual(response_obj['return'], [{'minion': True, 'sub_minion': True}])
-=======
-        response_obj = json_loads(response.body)
+        response_obj = salt.utils.json.loads(response.body)
         self.assertEqual(len(response_obj['return']), 1)
         self.assertEqual(response_obj['return'][0], {'minion': True, 'sub_minion': True})
->>>>>>> 7ae3497b
 
     def test_simple_local_post_invalid_request(self):
         '''
