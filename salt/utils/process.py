--- conflicted
+++ resolved
@@ -232,15 +232,9 @@
     '''
     Return the pid from a pidfile as an integer
     '''
-<<<<<<< HEAD
-    with salt.utils.files.fopen(pidfile) as pdf:
-        pid = pdf.read()
-    if pid:
-=======
     try:
-        with salt.utils.fopen(pidfile) as pdf:
+        with salt.utils.files.fopen(pidfile) as pdf:
             pid = pdf.read().strip()
->>>>>>> c4f08946
         return int(pid)
     except (OSError, IOError, TypeError, ValueError):
         return None
