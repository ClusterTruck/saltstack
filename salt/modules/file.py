--- conflicted
+++ resolved
@@ -2290,11 +2290,7 @@
                 if prepend_if_not_found or append_if_not_found:
                     # Search for content, to avoid pre/appending the
                     # content if it was pre/appended in a previous run.
-<<<<<<< HEAD
-                    if re.search(salt.utils.stringutils.to_bytes('^{0}$'.format(re.escape(content))),
-=======
-                    if re.search(salt.utils.to_bytes('^{0}($|(?=\r\n))'.format(re.escape(content))),
->>>>>>> d46e23f4
+                    if re.search(salt.utils.stringutils.to_bytes('^{0}($|(?=\r\n))'.format(re.escape(content))),
                                  r_data,
                                  flags=flags_num):
                         # Content was found, so set found.
