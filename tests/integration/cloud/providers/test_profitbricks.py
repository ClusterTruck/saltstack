--- conflicted
+++ resolved
@@ -66,12 +66,8 @@
         username = config[profile_str][DRIVER_NAME]['username']
         password = config[profile_str][DRIVER_NAME]['password']
         datacenter_id = config[profile_str][DRIVER_NAME]['datacenter_id']
-<<<<<<< HEAD
         self.datacenter_id = datacenter_id
-        if username == '' or password == '' or datacenter_id == '':
-=======
         if username in ('' or 'foo') or password in ('' or 'bar') or datacenter_id == '':
->>>>>>> 0faced1d
             self.skipTest(
                 'A username, password, and an datacenter must be provided to '
                 'run these tests. Check '
