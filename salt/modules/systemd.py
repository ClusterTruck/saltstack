# -*- coding: utf-8 -*-
'''
Provide the service module for systemd

.. versionadded:: 0.10.0

.. important::
    If you feel that Salt should be using this module to manage services on a
    minion, and it is using a different module (or gives an error similar to
    *'service.start' is not available*), see :ref:`here
    <module-provider-override>`.
'''
# Import python libs
from __future__ import absolute_import
import copy
import errno
import glob
import logging
import os
import re
import shlex

# Import 3rd-party libs
import salt.utils.itertools
import salt.utils.systemd
from salt.exceptions import CommandExecutionError
from salt.ext import six

log = logging.getLogger(__name__)

__func_alias__ = {
    'reload_': 'reload'
}

SYSTEM_CONFIG_PATHS = ('/lib/systemd/system', '/usr/lib/systemd/system')
LOCAL_CONFIG_PATH = '/etc/systemd/system'
INITSCRIPT_PATH = '/etc/init.d'
VALID_UNIT_TYPES = ('service', 'socket', 'device', 'mount', 'automount',
                    'swap', 'target', 'path', 'timer')

# Define the module's virtual name
__virtualname__ = 'service'

# Disable check for string substitution
# pylint: disable=E1321


def __virtual__():
    '''
    Only work on systems that have been booted with systemd
    '''
    if __grains__['kernel'] == 'Linux' \
            and salt.utils.systemd.booted(__context__):
        return __virtualname__
    return (
        False,
        'The systemd execution module failed to load: only available on Linux '
        'systems which have been booted with systemd.'
    )


def _canonical_unit_name(name):
    '''
    Build a canonical unit name treating unit names without one
    of the valid suffixes as a service.
    '''
    if not isinstance(name, six.string_types):
        name = str(name)
    if any(name.endswith(suffix) for suffix in VALID_UNIT_TYPES):
        return name
    return '%s.service' % name


def _check_for_unit_changes(name):
    '''
    Check for modified/updated unit files, and run a daemon-reload if any are
    found.
    '''
    contextkey = 'systemd._check_for_unit_changes.{0}'.format(name)
    if contextkey not in __context__:
        if _untracked_custom_unit_found(name) or _unit_file_changed(name):
            systemctl_reload()
        # Set context key to avoid repeating this check
        __context__[contextkey] = True


def _clear_context():
    '''
    Remove context
    '''
    # Using list() here because modifying a dictionary during iteration will
    # raise a RuntimeError.
    for key in list(__context__):
        try:
            if key.startswith('systemd._systemctl_status.') \
                    or key in ('systemd.systemd_services',):
                __context__.pop(key)
        except AttributeError:
            continue


def _default_runlevel():
    '''
    Try to figure out the default runlevel.  It is kept in
    /etc/init/rc-sysinit.conf, but can be overridden with entries
    in /etc/inittab, or via the kernel command-line at boot
    '''
    # Try to get the "main" default.  If this fails, throw up our
    # hands and just guess "2", because things are horribly broken
    try:
        with salt.utils.fopen('/etc/init/rc-sysinit.conf') as fp_:
            for line in fp_:
                if line.startswith('env DEFAULT_RUNLEVEL'):
                    runlevel = line.split('=')[-1].strip()
    except Exception:
        return '2'

    # Look for an optional "legacy" override in /etc/inittab
    try:
        with salt.utils.fopen('/etc/inittab') as fp_:
            for line in fp_:
                if not line.startswith('#') and 'initdefault' in line:
                    runlevel = line.split(':')[1]
    except Exception:
        pass

    # The default runlevel can also be set via the kernel command-line.
    # Kinky.
    try:
        valid_strings = set(
            ('0', '1', '2', '3', '4', '5', '6', 's', 'S', '-s', 'single'))
        with salt.utils.fopen('/proc/cmdline') as fp_:
            for line in fp_:
                for arg in line.strip().split():
                    if arg in valid_strings:
                        runlevel = arg
                        break
    except Exception:
        pass

    return runlevel


def _get_systemd_services():
    '''
    Use os.listdir() to get all the unit files
    '''
    contextkey = 'systemd.systemd_services'
    if contextkey in __context__:
        return __context__[contextkey]
    ret = set()
    for path in SYSTEM_CONFIG_PATHS + (LOCAL_CONFIG_PATH,):
        # Make sure user has access to the path, and if the path is a link
        # it's likely that another entry in SYSTEM_CONFIG_PATHS or LOCAL_CONFIG_PATH
        # points to it, so we can ignore it.
        if os.access(path, os.R_OK) and not os.path.islink(path):
            for fullname in os.listdir(path):
                try:
                    unit_name, unit_type = fullname.rsplit('.', 1)
                except ValueError:
                    continue
                if unit_type in VALID_UNIT_TYPES:
                    ret.add(unit_name if unit_type == 'service' else fullname)
    __context__[contextkey] = copy.deepcopy(ret)
    return ret


def _get_sysv_services():
    '''
    Use os.listdir() and os.access() to get all the initscripts
    '''
    try:
        sysv_services = os.listdir(INITSCRIPT_PATH)
    except OSError as exc:
        if exc.errno == errno.EEXIST:
            pass
        elif exc.errno == errno.EACCES:
            log.error(
                'Unable to check sysvinit scripts, permission denied to %s',
                INITSCRIPT_PATH
            )
        else:
            log.error(
                'Error %d encountered trying to check sysvinit scripts: %s',
                exc.errno,
                exc.strerror
            )
        return []

    systemd_services = _get_systemd_services()
    ret = []
    for sysv_service in sysv_services:
        if os.access(os.path.join(INITSCRIPT_PATH, sysv_service), os.X_OK):
            if sysv_service in systemd_services:
                log.debug(
                    'sysvinit script \'%s\' found, but systemd unit '
                    '\'%s.service\' already exists',
                    sysv_service, sysv_service
                )
                continue
            ret.append(sysv_service)
    return ret


def _get_service_exec():
    '''
    Returns the path to the sysv service manager (either update-rc.d or
    chkconfig)
    '''
    contextkey = 'systemd._get_service_exec'
    if contextkey not in __context__:
        executables = ('update-rc.d', 'chkconfig')
        for executable in executables:
            service_exec = salt.utils.which(executable)
            if service_exec is not None:
                break
        else:
            raise CommandExecutionError(
                'Unable to find sysv service manager (tried {0})'.format(
                    ', '.join(executables)
                )
            )
        __context__[contextkey] = service_exec
    return __context__[contextkey]


def _runlevel():
    '''
    Return the current runlevel
    '''
    contextkey = 'systemd._runlevel'
    if contextkey in __context__:
        return __context__[contextkey]
    out = __salt__['cmd.run']('runlevel', python_shell=False)
    try:
        ret = out.split()[1]
    except IndexError:
        # The runlevel is unknown, return the default
        ret = _default_runlevel()
    __context__[contextkey] = ret
    return ret


def _systemctl_cmd(action, name=None, systemd_scope=False):
    '''
    Build a systemctl command line. Treat unit names without one
    of the valid suffixes as a service.
    '''
    ret = []
    if systemd_scope \
            and salt.utils.systemd.has_scope(__context__) \
            and __salt__['config.get']('systemd.scope', True):
        ret.extend(['systemd-run', '--scope'])
    ret.append('systemctl')
    if isinstance(action, six.string_types):
        action = shlex.split(action)
    ret.extend(action)
    if name is not None:
        ret.append(_canonical_unit_name(name))
    if 'status' in ret:
        ret.extend(['-n', '0'])
    return ret


def _systemctl_status(name):
    '''
    Helper function which leverages __context__ to keep from running 'systemctl
    status' more than once.
    '''
    contextkey = 'systemd._systemctl_status.%s' % name
    if contextkey in __context__:
        return __context__[contextkey]
    __context__[contextkey] = __salt__['cmd.run'](
        _systemctl_cmd('status', name),
        python_shell=False,
        ignore_retcode=True
    )
    return __context__[contextkey]


def _sysv_enabled(name):
    '''
    A System-V style service is assumed disabled if the "startup" symlink
    (starts with "S") to its script is found in /etc/init.d in the current
    runlevel.
    '''
    # Find exact match (disambiguate matches like "S01anacron" for cron)
    for match in glob.glob('/etc/rc%s.d/S*%s' % (_runlevel(), name)):
        if re.match(r'S\d{,2}%s' % name, os.path.basename(match)):
            return True
    return False


def _untracked_custom_unit_found(name):
    '''
    If the passed service name is not available, but a unit file exist in
    /etc/systemd/system, return True. Otherwise, return False.
    '''
    unit_path = os.path.join('/etc/systemd/system',
                             _canonical_unit_name(name))
    return os.access(unit_path, os.R_OK) and not available(name)


def _unit_file_changed(name):
    '''
    Returns True if systemctl reports that the unit file has changed, otherwise
    returns False.
    '''
    return "'systemctl daemon-reload'" in _systemctl_status(name).lower()


def systemctl_reload():
    '''
    .. versionadded:: 0.15.0

    Reloads systemctl, an action needed whenever unit files are updated.

    CLI Example:

    .. code-block:: bash

        salt '*' service.systemctl_reload
    '''
    out = __salt__['cmd.run_all'](
        _systemctl_cmd('--system daemon-reload'),
        python_shell=False,
        redirect_stderr=True
    )
    if out['retcode'] != 0:
        raise CommandExecutionError(
            'Problem performing systemctl daemon-reload: %s' % out['stdout']
        )
    _clear_context()
    return True


def get_enabled():
    '''
    Return a list of all enabled services

    CLI Example:

    .. code-block:: bash

        salt '*' service.get_enabled
    '''
    ret = set()
    # Get enabled systemd units. Can't use --state=enabled here because it's
    # not present until systemd 216.
    out = __salt__['cmd.run'](
        _systemctl_cmd('--full --no-legend --no-pager list-unit-files'),
        python_shell=False,
        ignore_retcode=True,
    )
    for line in salt.utils.itertools.split(out, '\n'):
        try:
            fullname, unit_state = line.strip().split(None, 1)
        except ValueError:
            continue
        else:
            if unit_state != 'enabled':
                continue
        try:
            unit_name, unit_type = fullname.rsplit('.', 1)
        except ValueError:
            continue
        if unit_type in VALID_UNIT_TYPES:
            ret.add(unit_name if unit_type == 'service' else fullname)

    # Add in any sysvinit services that are enabled
    ret.update(set(
        [x for x in _get_sysv_services() if _sysv_enabled(x)]
    ))
    return sorted(ret)


def get_disabled():
    '''
    Return a list of all disabled services

    CLI Example:

    .. code-block:: bash

        salt '*' service.get_disabled
    '''
    ret = set()
    # Get disabled systemd units. Can't use --state=disabled here because it's
    # not present until systemd 216.
    out = __salt__['cmd.run'](
        _systemctl_cmd('--full --no-legend --no-pager list-unit-files'),
        python_shell=False,
        ignore_retcode=True,
    )
    for line in salt.utils.itertools.split(out, '\n'):
        try:
            fullname, unit_state = line.strip().split(None, 1)
        except ValueError:
            continue
        else:
            if unit_state != 'disabled':
                continue
        try:
            unit_name, unit_type = fullname.rsplit('.', 1)
        except ValueError:
            continue
        if unit_type in VALID_UNIT_TYPES:
            ret.add(unit_name if unit_type == 'service' else fullname)

    # Add in any sysvinit services that are disabled
    ret.update(set(
        [x for x in _get_sysv_services() if not _sysv_enabled(x)]
    ))
    return sorted(ret)


def get_static():
    '''
    .. versionadded:: 2015.8.5

    Return a list of all static services

    CLI Example:

    .. code-block:: bash

        salt '*' service.get_static
    '''
    ret = set()
    # Get static systemd units. Can't use --state=static here because it's
    # not present until systemd 216.
    out = __salt__['cmd.run'](
        _systemctl_cmd('--full --no-legend --no-pager list-unit-files'),
        python_shell=False,
        ignore_retcode=True,
    )
    for line in salt.utils.itertools.split(out, '\n'):
        try:
            fullname, unit_state = line.strip().split(None, 1)
        except ValueError:
            continue
        else:
            if unit_state != 'static':
                continue
        try:
            unit_name, unit_type = fullname.rsplit('.', 1)
        except ValueError:
            continue
        if unit_type in VALID_UNIT_TYPES:
            ret.add(unit_name if unit_type == 'service' else fullname)

    # sysvinit services cannot be static
    return sorted(ret)


def get_all():
    '''
    Return a list of all available services

    CLI Example:

    .. code-block:: bash

        salt '*' service.get_all
    '''
    ret = _get_systemd_services()
    ret.update(set(_get_sysv_services()))
    return sorted(ret)


def available(name):
    '''
    .. versionadded:: 0.10.4

    Check that the given service is available taking into account template
    units.

    CLI Example:

    .. code-block:: bash

        salt '*' service.available sshd
    '''
    out = _systemctl_status(name).lower()
    for line in salt.utils.itertools.split(out, '\n'):
        match = re.match(r'\s+loaded:\s+(\S+)', line)
        if match:
            ret = match.group(1) != 'not-found'
            break
    else:
        raise CommandExecutionError(
            'Failed to get information on unit \'%s\'' % name
        )
    return ret


def missing(name):
    '''
    .. versionadded:: 2014.1.0

    The inverse of :py:func:`service.available
    <salt.modules.systemd.available>`. Returns ``True`` if the specified
    service is not available, otherwise returns ``False``.

    CLI Example:

    .. code-block:: bash

        salt '*' service.missing sshd
    '''
    return not available(name)


def unmask(name):
    '''
    .. versionadded:: 2015.5.0
    .. versionchanged:: 2015.8.12,2016.3.3,Carbon
        On minions running systemd>=205, `systemd-run(1)`_ is now used to
        isolate commands run by this function from the ``salt-minion`` daemon's
        control group. This is done to avoid a race condition in cases where
        the ``salt-minion`` service is restarted while a service is being
        modified. If desired, usage of `systemd-run(1)`_ can be suppressed by
        setting a :mod:`config option <salt.modules.config.get>` called
        ``systemd.scope``, with a value of ``False`` (no quotes).

    .. _`systemd-run(1)`: https://www.freedesktop.org/software/systemd/man/systemd-run.html

    Unmask the specified service with systemd

    CLI Example:

    .. code-block:: bash

        salt '*' service.unmask <service name>
    '''
    _check_for_unit_changes(name)
    mask_status = masked(name)
    if not mask_status:
        log.debug('Service \'%s\' is not masked', name)
        return True

    cmd = 'unmask --runtime' if 'runtime' in mask_status else 'unmask'
    out = __salt__['cmd.run_all'](_systemctl_cmd(cmd, name, systemd_scope=True),
                                  python_shell=False,
                                  redirect_stderr=True)

    if out['retcode'] != 0:
        raise CommandExecutionError('Failed to unmask service \'%s\'' % name)

    return True


def mask(name, runtime=False):
    '''
    .. versionadded:: 2015.5.0
    .. versionchanged:: 2015.8.12,2016.3.3,Carbon
        On minions running systemd>=205, `systemd-run(1)`_ is now used to
        isolate commands run by this function from the ``salt-minion`` daemon's
        control group. This is done to avoid a race condition in cases where
        the ``salt-minion`` service is restarted while a service is being
        modified. If desired, usage of `systemd-run(1)`_ can be suppressed by
        setting a :mod:`config option <salt.modules.config.get>` called
        ``systemd.scope``, with a value of ``False`` (no quotes).

    .. _`systemd-run(1)`: https://www.freedesktop.org/software/systemd/man/systemd-run.html

    Mask the specified service with systemd

    runtime : False
        Set to ``True`` to mask this service only until the next reboot

        .. versionadded:: 2015.8.5

    CLI Example:

    .. code-block:: bash

        salt '*' service.mask <service name>
    '''
    _check_for_unit_changes(name)

    cmd = 'mask --runtime' if runtime else 'mask'
    out = __salt__['cmd.run_all'](_systemctl_cmd(cmd, name, systemd_scope=True),
                                  python_shell=False,
                                  redirect_stderr=True)

    if out['retcode'] != 0:
        raise CommandExecutionError(
            'Failed to mask service \'%s\'' % name,
            info=out['stdout']
        )

    return True


def masked(name):
    '''
    .. versionadded:: 2015.8.0
    .. versionchanged:: 2015.8.5
        The return data for this function has changed. If the service is
        masked, the return value will now be the output of the ``systemctl
        is-enabled`` command (so that a persistent mask can be distinguished
        from a runtime mask). If the service is not masked, then ``False`` will
        be returned.

    Check whether or not a service is masked

    CLI Example:

    .. code-block:: bash

        salt '*' service.masked <service name>
    '''
    _check_for_unit_changes(name)
    out = __salt__['cmd.run'](
        _systemctl_cmd('is-enabled', name),
        python_shell=False,
        ignore_retcode=True,
    )
    return out if 'masked' in out else False


def start(name):
    '''
    .. versionchanged:: 2015.8.12,2016.3.3,Carbon
        On minions running systemd>=205, `systemd-run(1)`_ is now used to
        isolate commands run by this function from the ``salt-minion`` daemon's
        control group. This is done to avoid a race condition in cases where
        the ``salt-minion`` service is restarted while a service is being
        modified. If desired, usage of `systemd-run(1)`_ can be suppressed by
        setting a :mod:`config option <salt.modules.config.get>` called
        ``systemd.scope``, with a value of ``False`` (no quotes).

    .. _`systemd-run(1)`: https://www.freedesktop.org/software/systemd/man/systemd-run.html

    Start the specified service with systemd

    CLI Example:

    .. code-block:: bash

        salt '*' service.start <service name>
    '''
    _check_for_unit_changes(name)
    unmask(name)
<<<<<<< HEAD
    return __salt__['cmd.retcode'](_systemctl_cmd('start', name),
                                   python_shell=False) == 0
=======
    return __salt__['cmd.retcode'](
        _systemctl_cmd('start', name, systemd_scope=True),
        python_shell=False) == 0
>>>>>>> 2a5d1a0e


def stop(name):
    '''
    .. versionchanged:: 2015.8.12,2016.3.3,Carbon
        On minions running systemd>=205, `systemd-run(1)`_ is now used to
        isolate commands run by this function from the ``salt-minion`` daemon's
        control group. This is done to avoid a race condition in cases where
        the ``salt-minion`` service is restarted while a service is being
        modified. If desired, usage of `systemd-run(1)`_ can be suppressed by
        setting a :mod:`config option <salt.modules.config.get>` called
        ``systemd.scope``, with a value of ``False`` (no quotes).

    .. _`systemd-run(1)`: https://www.freedesktop.org/software/systemd/man/systemd-run.html

    Stop the specified service with systemd

    CLI Example:

    .. code-block:: bash

        salt '*' service.stop <service name>
    '''
    _check_for_unit_changes(name)
    return __salt__['cmd.retcode'](
        _systemctl_cmd('stop', name, systemd_scope=True),
        python_shell=False) == 0


def restart(name):
    '''
    .. versionchanged:: 2015.8.12,2016.3.3,Carbon
        On minions running systemd>=205, `systemd-run(1)`_ is now used to
        isolate commands run by this function from the ``salt-minion`` daemon's
        control group. This is done to avoid a race condition in cases where
        the ``salt-minion`` service is restarted while a service is being
        modified. If desired, usage of `systemd-run(1)`_ can be suppressed by
        setting a :mod:`config option <salt.modules.config.get>` called
        ``systemd.scope``, with a value of ``False`` (no quotes).

    .. _`systemd-run(1)`: https://www.freedesktop.org/software/systemd/man/systemd-run.html

    Restart the specified service with systemd

    CLI Example:

    .. code-block:: bash

        salt '*' service.restart <service name>
    '''
    _check_for_unit_changes(name)
    unmask(name)
    return __salt__['cmd.retcode'](
        _systemctl_cmd('restart', name, systemd_scope=True),
        python_shell=False) == 0


def reload_(name):
    '''
    .. versionchanged:: 2015.8.12,2016.3.3,Carbon
        On minions running systemd>=205, `systemd-run(1)`_ is now used to
        isolate commands run by this function from the ``salt-minion`` daemon's
        control group. This is done to avoid a race condition in cases where
        the ``salt-minion`` service is restarted while a service is being
        modified. If desired, usage of `systemd-run(1)`_ can be suppressed by
        setting a :mod:`config option <salt.modules.config.get>` called
        ``systemd.scope``, with a value of ``False`` (no quotes).

    .. _`systemd-run(1)`: https://www.freedesktop.org/software/systemd/man/systemd-run.html

    Reload the specified service with systemd

    CLI Example:

    .. code-block:: bash

        salt '*' service.reload <service name>
    '''
    _check_for_unit_changes(name)
    unmask(name)
    return __salt__['cmd.retcode'](
        _systemctl_cmd('reload', name, systemd_scope=True),
        python_shell=False) == 0


def force_reload(name):
    '''
    .. versionchanged:: 2015.8.12,2016.3.3,Carbon
        On minions running systemd>=205, `systemd-run(1)`_ is now used to
        isolate commands run by this function from the ``salt-minion`` daemon's
        control group. This is done to avoid a race condition in cases where
        the ``salt-minion`` service is restarted while a service is being
        modified. If desired, usage of `systemd-run(1)`_ can be suppressed by
        setting a :mod:`config option <salt.modules.config.get>` called
        ``systemd.scope``, with a value of ``False`` (no quotes).

    .. _`systemd-run(1)`: https://www.freedesktop.org/software/systemd/man/systemd-run.html

    .. versionadded:: 0.12.0

    Force-reload the specified service with systemd

    CLI Example:

    .. code-block:: bash

        salt '*' service.force_reload <service name>
    '''
    _check_for_unit_changes(name)
    unmask(name)
    return __salt__['cmd.retcode'](
        _systemctl_cmd('force-reload', name, systemd_scope=True),
        python_shell=False) == 0


# The unused sig argument is required to maintain consistency with the API
# established by Salt's service management states.
def status(name, sig=None):  # pylint: disable=unused-argument
    '''
    Return the status for a service via systemd, returns ``True`` if the
    service is running and ``False`` if it is not.

    CLI Example:

    .. code-block:: bash

        salt '*' service.status <service name>
    '''
    _check_for_unit_changes(name)
    return __salt__['cmd.retcode'](_systemctl_cmd('is-active', name),
                                   python_shell=False,
                                   ignore_retcode=True) == 0


# The unused kwargs argument is required to maintain consistency with the API
# established by Salt's service management states.
def enable(name, **kwargs):  # pylint: disable=unused-argument
    '''
    .. versionchanged:: 2015.8.12,2016.3.3,Carbon
        On minions running systemd>=205, `systemd-run(1)`_ is now used to
        isolate commands run by this function from the ``salt-minion`` daemon's
        control group. This is done to avoid a race condition in cases where
        the ``salt-minion`` service is restarted while a service is being
        modified. If desired, usage of `systemd-run(1)`_ can be suppressed by
        setting a :mod:`config option <salt.modules.config.get>` called
        ``systemd.scope``, with a value of ``False`` (no quotes).

    .. _`systemd-run(1)`: https://www.freedesktop.org/software/systemd/man/systemd-run.html

    Enable the named service to start when the system boots

    CLI Example:

    .. code-block:: bash

        salt '*' service.enable <service name>
    '''
    _check_for_unit_changes(name)
    unmask(name)
    if name in _get_sysv_services():
        cmd = []
        if salt.utils.systemd.has_scope(__context__) \
                and __salt__['config.get']('systemd.scope', True):
            cmd.extend(['systemd-run', '--scope'])
        service_exec = _get_service_exec()
        if service_exec.endswith('/update-rc.d'):
            cmd.extend([service_exec, '-f', name, 'defaults', '99'])
        elif service_exec.endswith('/chkconfig'):
            cmd.extend([service_exec, name, 'on'])
        return __salt__['cmd.retcode'](cmd,
                                       python_shell=False,
                                       ignore_retcode=True) == 0
    return __salt__['cmd.retcode'](
        _systemctl_cmd('enable', name, systemd_scope=True),
        python_shell=False,
        ignore_retcode=True) == 0


# The unused kwargs argument is required to maintain consistency with the API
# established by Salt's service management states.
def disable(name, **kwargs):  # pylint: disable=unused-argument
    '''
    .. versionchanged:: 2015.8.12,2016.3.3,Carbon
        On minions running systemd>=205, `systemd-run(1)`_ is now used to
        isolate commands run by this function from the ``salt-minion`` daemon's
        control group. This is done to avoid a race condition in cases where
        the ``salt-minion`` service is restarted while a service is being
        modified. If desired, usage of `systemd-run(1)`_ can be suppressed by
        setting a :mod:`config option <salt.modules.config.get>` called
        ``systemd.scope``, with a value of ``False`` (no quotes).

    .. _`systemd-run(1)`: https://www.freedesktop.org/software/systemd/man/systemd-run.html

    Disable the named service to not start when the system boots

    CLI Example:

    .. code-block:: bash

        salt '*' service.disable <service name>
    '''
    _check_for_unit_changes(name)
    if name in _get_sysv_services():
        cmd = []
        if salt.utils.systemd.has_scope(__context__) \
                and __salt__['config.get']('systemd.scope', True):
            cmd.extend(['systemd-run', '--scope'])
        service_exec = _get_service_exec()
        if service_exec.endswith('/update-rc.d'):
            cmd.extend([service_exec, '-f', name, 'remove'])
        elif service_exec.endswith('/chkconfig'):
            cmd.extend([service_exec, name, 'off'])
        return __salt__['cmd.retcode'](cmd,
                                       python_shell=False,
                                       ignore_retcode=True) == 0
    return __salt__['cmd.retcode'](
        _systemctl_cmd('disable', name, systemd_scope=True),
        python_shell=False,
        ignore_recode=True) == 0


# The unused kwargs argument is required to maintain consistency with the API
# established by Salt's service management states.
def enabled(name, **kwargs):  # pylint: disable=unused-argument
    '''
    Return if the named service is enabled to start on boot

    CLI Example:

    .. code-block:: bash

        salt '*' service.enabled <service name>
    '''
    # Try 'systemctl is-enabled' first, then look for a symlink created by
    # systemctl (older systemd releases did not support using is-enabled to
    # check templated services), and lastly check for a sysvinit service.
    if __salt__['cmd.retcode'](_systemctl_cmd('is-enabled', name),
                               python_shell=False,
                               ignore_retcode=True) == 0:
        return True
    elif '@' in name:
        # On older systemd releases, templated services could not be checked
        # with ``systemctl is-enabled``. As a fallback, look for the symlinks
        # created by systemctl when enabling templated services.
        cmd = ['find', LOCAL_CONFIG_PATH, '-name', name,
               '-type', 'l', '-print', '-quit']
        # If the find command returns any matches, there will be output and the
        # string will be non-empty.
        if bool(__salt__['cmd.run'](cmd, python_shell=False)):
            return True
    elif name in _get_sysv_services():
        return _sysv_enabled(name)

    return False


def disabled(name):
    '''
    Return if the named service is disabled from starting on boot

    CLI Example:

    .. code-block:: bash

        salt '*' service.disabled <service name>
    '''
    return not enabled(name)


def show(name):
    '''
    .. versionadded:: 2014.7.0

    Show properties of one or more units/jobs or the manager

    CLI Example:

        salt '*' service.show <service name>
    '''
    ret = {}
    out = __salt__['cmd.run'](_systemctl_cmd('show', name),
                              python_shell=False)
    for line in salt.utils.itertools.split(out, '\n'):
        comps = line.split('=')
        name = comps[0]
        value = '='.join(comps[1:])
        if value.startswith('{'):
            value = value.replace('{', '').replace('}', '')
            ret[name] = {}
            for item in value.split(' ; '):
                comps = item.split('=')
                ret[name][comps[0].strip()] = comps[1].strip()
        elif name in ('Before', 'After', 'Wants'):
            ret[name] = value.split()
        else:
            ret[name] = value

    return ret


def execs():
    '''
    .. versionadded:: 2014.7.0

    Return a list of all files specified as ``ExecStart`` for all services.

    CLI Example:

        salt '*' service.execs
    '''
    ret = {}
    for service in get_all():
        data = show(service)
        if 'ExecStart' not in data:
            continue
        ret[service] = data['ExecStart']['path']
    return ret<|MERGE_RESOLUTION|>--- conflicted
+++ resolved
@@ -643,14 +643,9 @@
     '''
     _check_for_unit_changes(name)
     unmask(name)
-<<<<<<< HEAD
-    return __salt__['cmd.retcode'](_systemctl_cmd('start', name),
-                                   python_shell=False) == 0
-=======
     return __salt__['cmd.retcode'](
         _systemctl_cmd('start', name, systemd_scope=True),
         python_shell=False) == 0
->>>>>>> 2a5d1a0e
 
 
 def stop(name):
