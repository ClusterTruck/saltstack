--- conflicted
+++ resolved
@@ -255,21 +255,13 @@
                 if not fn_.startswith('.') and os.path.isfile(os.path.join(self.opts['pki_dir'], self.acc, fn_)):
                     minions.append(fn_)
         elif cache_enabled:
-<<<<<<< HEAD
-            minions = self.cache.list('minions')
-=======
             minions = list_cached_minions()
->>>>>>> 798bf308
         else:
             return []
 
         if cache_enabled:
             if greedy:
-<<<<<<< HEAD
-                cminions = self.cache.list('minions')
-=======
                 cminions = list_cached_minions()
->>>>>>> 798bf308
             else:
                 cminions = minions
             if not cminions:
@@ -278,13 +270,8 @@
             for id_ in cminions:
                 if greedy and id_ not in minions:
                     continue
-<<<<<<< HEAD
                 mdata = self.cache.fetch('minions/{0}'.format(id_), 'data')
                 if mdata is None:
-=======
-                datap = os.path.join(cdir, id_, 'data.p')
-                if not os.path.isfile(datap):
->>>>>>> 798bf308
                     if not greedy:
                         minions.remove(id_)
                     continue
