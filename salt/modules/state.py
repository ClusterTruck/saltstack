# -*- coding: utf-8 -*-
'''
Control the state system on the minion.

State Caching
-------------

When a highstate is called, the minion automatically caches a copy of the last
high data. If you then run a highstate with cache=True it will use that cached
highdata and won't hit the fileserver except for ``salt://`` links in the
states themselves.
'''

# Import python libs
from __future__ import absolute_import, print_function
import copy
import fnmatch
import json
import logging
import os
import shutil
import sys
import tarfile
import tempfile
import time

# Import salt libs
import salt.config
import salt.payload
import salt.state
import salt.utils
import salt.utils.jid
import salt.utils.url
from salt.exceptions import SaltInvocationError

# Import 3rd-party libs
import salt.ext.six as six

__proxyenabled__ = ['*']

__outputter__ = {
    'sls': 'highstate',
    'sls_id': 'highstate',
    'pkg': 'highstate',
    'top': 'highstate',
    'single': 'highstate',
    'highstate': 'highstate',
    'template': 'highstate',
    'template_str': 'highstate',
    'apply_': 'highstate',
    'request': 'highstate',
    'check_request': 'highstate',
    'run_request': 'highstate',
}

__func_alias__ = {
    'apply_': 'apply'
}
log = logging.getLogger(__name__)


def _filter_running(runnings):
    '''
    Filter out the result: True + no changes data
    '''
    ret = dict((tag, value) for tag, value in six.iteritems(runnings)
               if not value['result'] or value['changes'])
    return ret


def _set_retcode(ret):
    '''
    Set the return code based on the data back from the state system
    '''

    # Set default retcode to 0
    __context__['retcode'] = 0

    if isinstance(ret, list):
        __context__['retcode'] = 1
        return
    if not salt.utils.check_state_result(ret):
        __context__['retcode'] = 2


def _check_pillar(kwargs):
    '''
    Check the pillar for errors, refuse to run the state if there are errors
    in the pillar and return the pillar errors
    '''
    if kwargs.get('force'):
        return True
    if '_errors' in __pillar__:
        return False
    return True


def _wait(jid):
    '''
    Wait for all previously started state jobs to finish running
    '''
    if jid is None:
        jid = salt.utils.jid.gen_jid()
    states = _prior_running_states(jid)
    while states:
        time.sleep(1)
        states = _prior_running_states(jid)


def running(concurrent=False):
    '''
    Return a list of strings that contain state return data if a state function
    is already running. This function is used to prevent multiple state calls
    from being run at the same time.

    CLI Example:

    .. code-block:: bash

        salt '*' state.running
    '''
    ret = []
    if concurrent:
        return ret
    active = __salt__['saltutil.is_running']('state.*')
    for data in active:
        err = (
            'The function "{0}" is running as PID {1} and was started at '
            '{2} with jid {3}'
        ).format(
            data['fun'],
            data['pid'],
            salt.utils.jid.jid_to_time(data['jid']),
            data['jid'],
        )
        ret.append(err)
    return ret


def _prior_running_states(jid):
    '''
    Return a list of dicts of prior calls to state functions.  This function is
    used to queue state calls so only one is run at a time.
    '''

    ret = []
    active = __salt__['saltutil.is_running']('state.*')
    for data in active:
        if int(data['jid']) < int(jid):
            ret.append(data)
    return ret


def _check_queue(queue, kwargs):
    '''
    Utility function to queue the state run if requested
    and to check for conflicts in currently running states
    '''
    if queue:
        _wait(kwargs.get('__pub_jid'))
    else:
        conflict = running()
        if conflict:
            __context__['retcode'] = 1
            return conflict


def _get_opts(localconfig=None):
    '''
    Return a copy of the opts for use, optionally load a local config on top
    '''
    opts = copy.deepcopy(__opts__)
    if localconfig:
        opts = salt.config.minion_config(localconfig, defaults=opts)
    return opts


def low(data, queue=False, **kwargs):
    '''
    Execute a single low data call

    This function is mostly intended for testing the state system and is not
    likely to be needed in everyday usage.

    CLI Example:

    .. code-block:: bash

        salt '*' state.low '{"state": "pkg", "fun": "installed", "name": "vi"}'
    '''
    conflict = _check_queue(queue, kwargs)
    if conflict is not None:
        return conflict
    try:
        st_ = salt.state.State(__opts__, proxy=__proxy__)
    except NameError:
        st_ = salt.state.State(__opts__)
    err = st_.verify_data(data)
    if err:
        __context__['retcode'] = 1
        return err
    ret = st_.call(data)
    if isinstance(ret, list):
        __context__['retcode'] = 1
    if salt.utils.check_state_result(ret):
        __context__['retcode'] = 2
    return ret


def high(data, test=False, queue=False, **kwargs):
    '''
    Execute the compound calls stored in a single set of high data

    This function is mostly intended for testing the state system andis not
    likely to be needed in everyday usage.

    CLI Example:

    .. code-block:: bash

        salt '*' state.high '{"vim": {"pkg": ["installed"]}}'
    '''
    conflict = _check_queue(queue, kwargs)
    if conflict is not None:
        return conflict
    opts = _get_opts(kwargs.get('localconfig'))

    if salt.utils.test_mode(test=test, **kwargs):
        opts['test'] = True
    elif test is not None:
        opts['test'] = test
    else:
        opts['test'] = __opts__.get('test', None)

    pillar = kwargs.get('pillar')
    pillar_enc = kwargs.get('pillar_enc')
    if pillar_enc is None \
            and pillar is not None \
            and not isinstance(pillar, dict):
        raise SaltInvocationError(
            'Pillar data must be formatted as a dictionary, unless pillar_enc '
            'is specified.'
        )
    try:
        st_ = salt.state.State(__opts__, pillar, pillar_enc=pillar_enc, proxy=__proxy__,
                context=__context__)
    except NameError:
        st_ = salt.state.State(__opts__, pillar, pillar_enc=pillar_enc)

    ret = st_.call_high(data)
    _set_retcode(ret)
    return ret


def template(tem, queue=False, **kwargs):
    '''
    Execute the information stored in a template file on the minion.

    This function does not ask a master for a SLS file to render but
    instead directly processes the file at the provided path on the minion.

    CLI Example:

    .. code-block:: bash

        salt '*' state.template '<Path to template on the minion>'
    '''
    if 'env' in kwargs:
        salt.utils.warn_until(
            'Carbon',
            'Passing a salt environment should be done using \'saltenv\' '
            'not \'env\'. This functionality will be removed in Salt Carbon.'
        )
        saltenv = kwargs['env']
    elif 'saltenv' in kwargs:
        saltenv = kwargs['saltenv']
    else:
        saltenv = ''

    conflict = _check_queue(queue, kwargs)
    if conflict is not None:
        return conflict
    st_ = salt.state.HighState(__opts__, context=__context__)
    if not tem.endswith('.sls'):
        tem = '{sls}.sls'.format(sls=tem)
    high_state, errors = st_.render_state(tem, saltenv, '', None, local=True)
    if errors:
        __context__['retcode'] = 1
        return errors
    ret = st_.state.call_high(high_state)
    _set_retcode(ret)
    return ret


def template_str(tem, queue=False, **kwargs):
    '''
    Execute the information stored in a string from an sls template

    CLI Example:

    .. code-block:: bash

        salt '*' state.template_str '<Template String>'
    '''
    conflict = _check_queue(queue, kwargs)
    if conflict is not None:
        return conflict
    try:
        st_ = salt.state.State(__opts__, proxy=__proxy__)
    except NameError:
        st_ = salt.state.State(__opts__)
    ret = st_.call_template_str(tem)
    _set_retcode(ret)
    return ret


def apply_(mods=None,
          **kwargs):
    '''
    .. versionadded:: 2015.5.0

    This function will call :mod:`state.highstate
    <salt.modules.state.highstate>` or :mod:`state.sls
    <salt.modules.state.sls>` based on the arguments passed to this function.
    It exists as a more intuitive way of applying states.

    .. rubric:: APPLYING ALL STATES CONFIGURED IN TOP.SLS (A.K.A. :ref:`HIGHSTATE <running-highstate>`)

    To apply all configured states, simply run ``state.apply``:

    .. code-block:: bash

        salt '*' state.apply

    The following additional arguments are also accepted when applying all
    states configured in top.sls:

    test
        Run states in test-only (dry-run) mode

    pillar
        Custom Pillar values, passed as a dictionary of key-value pairs

        .. code-block:: bash

            salt '*' state.apply test pillar='{"foo": "bar"}'

        .. note::
            Values passed this way will override Pillar values set via
            ``pillar_roots`` or an external Pillar source.

    queue : False
        Instead of failing immediately when another state run is in progress,
        queue the new state run to begin running once the other has finished.

        This option starts a new thread for each queued state run, so use this
        option sparingly.

    localconfig
        Optionally, instead of using the minion config, load minion opts from
        the file specified by this argument, and then merge them with the
        options from the minion config. This functionality allows for specific
        states to be run with their own custom minion configuration, including
        different pillars, file_roots, etc.

        .. code-block:: bash

            salt '*' state.apply localconfig=/path/to/minion.yml


    .. rubric:: APPLYING INDIVIDUAL SLS FILES (A.K.A. :py:func:`STATE.SLS <salt.modules.state.sls>`)

    To apply individual SLS files, pass them as a comma-separated list:

    .. code-block:: bash

        # Run the states configured in salt://test.sls (or salt://test/init.sls)
        salt '*' state.apply test
        # Run the states configured in salt://test.sls (or salt://test/init.sls)
        # and salt://pkgs.sls (or salt://pkgs/init.sls).
        salt '*' state.apply test,pkgs

    The following additional arguments are also accepted when applying
    individual SLS files:

    test
        Run states in test-only (dry-run) mode

    pillar
        Custom Pillar values, passed as a dictionary of key-value pairs

        .. code-block:: bash

            salt '*' state.apply test pillar='{"foo": "bar"}'

        .. note::
            Values passed this way will override Pillar values set via
            ``pillar_roots`` or an external Pillar source.

    queue : False
        Instead of failing immediately when another state run is in progress,
        queue the new state run to begin running once the other has finished.

        This option starts a new thread for each queued state run, so use this
        option sparingly.

    concurrent : False
        Execute state runs concurrently instead of serially

        .. warning::

            This flag is potentially dangerous. It is designed for use when
            multiple state runs can safely be run at the same time. Do *not*
            use this flag for performance optimization.

    saltenv : None
        Specify a salt fileserver environment to be used when applying states

        .. versionchanged:: 0.17.0
            Argument name changed from ``env`` to ``saltenv``

        .. versionchanged:: 2014.7.0
            If no saltenv is specified, the minion config will be checked for a
            ``saltenv`` parameter and if found, it will be used. If none is
            found, ``base`` will be used. In prior releases, the minion config
            was not checked and ``base`` would always be assumed when the
            saltenv was not explicitly set.

    pillarenv
        Specify a Pillar environment to be used when applying states. By
        default, all Pillar environments will be merged together and used.

    localconfig
        Optionally, instead of using the minion config, load minion opts from
        the file specified by this argument, and then merge them with the
        options from the minion config. This functionality allows for specific
        states to be run with their own custom minion configuration, including
        different pillars, file_roots, etc.

        .. code-block:: bash

            salt '*' state.apply test localconfig=/path/to/minion.yml
    '''
    if mods:
        return sls(mods, **kwargs)
    return highstate(**kwargs)


def request(mods=None,
            **kwargs):
    '''
    .. versionadded:: 2015.5.0

    Request that the local admin execute a state run via
    `salt-call state.run_request`
    All arguments match state.apply

    CLI Example:

    .. code-block:: bash

        salt '*' state.request
        salt '*' state.request test
        salt '*' state.request test,pkgs
    '''
    kwargs['test'] = True
    ret = apply_(mods, **kwargs)
    notify_path = os.path.join(__opts__['cachedir'], 'req_state.p')
    serial = salt.payload.Serial(__opts__)
    req = check_request()
    req.update({kwargs.get('name', 'default'): {
            'test_run': ret,
            'mods': mods,
            'kwargs': kwargs
            }
        })
    cumask = os.umask(0o77)
    try:
        if salt.utils.is_windows():
            # Make sure cache file isn't read-only
            __salt__['cmd.run']('attrib -R "{0}"'.format(notify_path))
        with salt.utils.fopen(notify_path, 'w+b') as fp_:
            serial.dump(req, fp_)
    except (IOError, OSError):
        msg = 'Unable to write state request file {0}. Check permission.'
        log.error(msg.format(notify_path))
    os.umask(cumask)
    return ret


def check_request(name=None):
    '''
    .. versionadded:: 2015.5.0

    Return the state request information, if any

    CLI Example:

    .. code-block:: bash

        salt '*' state.check_request
    '''
    notify_path = os.path.join(__opts__['cachedir'], 'req_state.p')
    serial = salt.payload.Serial(__opts__)
    if os.path.isfile(notify_path):
        with salt.utils.fopen(notify_path, 'rb') as fp_:
            req = serial.load(fp_)
        if name:
            return req[name]
        return req
    return {}


def clear_request(name=None):
    '''
    .. versionadded:: 2015.5.0

    Clear out the state execution request without executing it

    CLI Example:

    .. code-block:: bash

        salt '*' state.clear_request
    '''
    notify_path = os.path.join(__opts__['cachedir'], 'req_state.p')
    serial = salt.payload.Serial(__opts__)
    if not os.path.isfile(notify_path):
        return True
    if not name:
        try:
            os.remove(notify_path)
        except (IOError, OSError):
            pass
    else:
        req = check_request()
        if name in req:
            req.pop(name)
        else:
            return False
        cumask = os.umask(0o77)
        try:
            if salt.utils.is_windows():
                # Make sure cache file isn't read-only
                __salt__['cmd.run']('attrib -R "{0}"'.format(notify_path))
            with salt.utils.fopen(notify_path, 'w+b') as fp_:
                serial.dump(req, fp_)
        except (IOError, OSError):
            msg = 'Unable to write state request file {0}. Check permission.'
            log.error(msg.format(notify_path))
        os.umask(cumask)
    return True


def run_request(name='default', **kwargs):
    '''
    .. versionadded:: 2015.5.0

    Execute the pending state request

    CLI Example:

    .. code-block:: bash

        salt '*' state.run_request
    '''
    req = check_request()
    if name not in req:
        return {}
    n_req = req[name]
    if 'mods' not in n_req or 'kwargs' not in n_req:
        return {}
    req[name]['kwargs'].update(kwargs)
    if 'test' in n_req['kwargs']:
        n_req['kwargs'].pop('test')
    if req:
        ret = apply_(n_req['mods'], **n_req['kwargs'])
        try:
            os.remove(os.path.join(__opts__['cachedir'], 'req_state.p'))
        except (IOError, OSError):
            pass
        return ret
    return {}


def highstate(test=None,
              queue=False,
              **kwargs):
    '''
    Retrieve the state data from the salt master for this minion and execute it

    test
        Run states in test-only (dry-run) mode

<<<<<<< HEAD
        Sets the ``test`` variable in the minion ``opts`` for the duration of
        the state run.

    pillar
        Additional pillar data to use for this function. Any pillar keys
        specified here will overwrite matching keys in the Pillar data.

        .. versionchanged:: 2016.3.0
            GPG-encrypted CLI Pillar data is now supported via the GPG
            renderer. See :ref:`here <encrypted-cli-pillar-data>` for details.

    pillar_enc
        Specify which renderer to use to decrypt encrypted data located within
        the ``pillar`` value. Currently, only ``gpg`` is supported.

        .. versionadded:: 2016.3.0
=======
    pillar
        Custom Pillar values, passed as a dictionary of key-value pairs

        .. code-block:: bash

            salt '*' state.apply test pillar='{"foo": "bar"}'

        .. note::
            Values passed this way will override Pillar values set via
            ``pillar_roots`` or an external Pillar source.
>>>>>>> cc224b87

    queue : False
        Instead of failing immediately when another state run is in progress,
        queue the new state run to begin running once the other has finished.

        This option starts a new thread for each queued state run, so use this
        option sparingly.

    localconfig
<<<<<<< HEAD
        Instead of using running minion opts, load ``localconfig`` and merge that
        with the running minion opts. This functionality is intended for using
        "roots" of salt directories (with their own minion config, pillars,
        file_roots) to run highstate out of.
=======
        Optionally, instead of using the minion config, load minion opts from
        the file specified by this argument, and then merge them with the
        options from the minion config. This functionality allows for specific
        states to be run with their own custom minion configuration, including
        different pillars, file_roots, etc.
>>>>>>> cc224b87

    mock:
        The mock option allows for the state run to execute without actually
        calling any states. This then returns a mocked return which will show
        the requisite ordering as well as fully validate the state run.

        .. versionadded:: 2015.8.4

    CLI Examples:

    .. code-block:: bash

        salt '*' state.highstate

        salt '*' state.highstate whitelist=sls1_to_run,sls2_to_run
        salt '*' state.highstate exclude=sls_to_exclude
        salt '*' state.highstate exclude="[{'id': 'id_to_exclude'}, {'sls': 'sls_to_exclude'}]"

        salt '*' state.highstate pillar="{foo: 'Foo!', bar: 'Bar!'}"
    '''
    if _disabled(['highstate']):
        log.debug('Salt highstate run is disabled. To re-enable, run state.enable highstate')
        ret = {
            'name': 'Salt highstate run is disabled. To re-enable, run state.enable highstate',
            'result': 'False',
            'comment': 'Disabled'
        }
        return ret

    conflict = _check_queue(queue, kwargs)
    if conflict is not None:
        return conflict
    orig_test = __opts__.get('test', None)

    opts = _get_opts(kwargs.get('localconfig'))

    if test is None:
        if salt.utils.test_mode(test=test, **kwargs):
            opts['test'] = True
        else:
            opts['test'] = __opts__.get('test', None)
    else:
        opts['test'] = test

    if 'env' in kwargs:
        salt.utils.warn_until(
            'Carbon',
            'Passing a salt environment should be done using \'saltenv\' '
            'not \'env\'. This functionality will be removed in Salt Carbon.'
        )
        opts['environment'] = kwargs['env']
    elif 'saltenv' in kwargs:
        opts['environment'] = kwargs['saltenv']

    pillar = kwargs.get('pillar')
    pillar_enc = kwargs.get('pillar_enc')
    if pillar_enc is None \
            and pillar is not None \
            and not isinstance(pillar, dict):
        raise SaltInvocationError(
            'Pillar data must be formatted as a dictionary, unless pillar_enc '
            'is specified.'
        )

    if 'pillarenv' in kwargs:
        opts['pillarenv'] = kwargs['pillarenv']

    try:
        st_ = salt.state.HighState(opts,
                                   pillar,
                                   kwargs.get('__pub_jid'),
                                   pillar_enc=pillar_enc,
                                   proxy=__proxy__,
                                   context=__context__,
                                   mocked=kwargs.get('mock', False))
    except NameError:
        st_ = salt.state.HighState(opts,
                                   pillar,
                                   kwargs.get('__pub_jid'),
                                   pillar_enc=pillar_enc,
                                   mocked=kwargs.get('mock', False))

    st_.push_active()
    try:
        ret = st_.call_highstate(
                exclude=kwargs.get('exclude', []),
                cache=kwargs.get('cache', None),
                cache_name=kwargs.get('cache_name', 'highstate'),
                force=kwargs.get('force', False),
                whitelist=kwargs.get('whitelist')
                )
    finally:
        st_.pop_active()

    if __salt__['config.option']('state_data', '') == 'terse' or \
            kwargs.get('terse'):
        ret = _filter_running(ret)

    serial = salt.payload.Serial(__opts__)
    cache_file = os.path.join(__opts__['cachedir'], 'highstate.p')
    _set_retcode(ret)
    # Work around Windows multiprocessing bug, set __opts__['test'] back to
    # value from before this function was run.
    __opts__['test'] = orig_test
    return ret


def sls(mods,
        saltenv=None,
        test=None,
        exclude=None,
        queue=False,
        env=None,
        pillarenv=None,
        **kwargs):
    '''
    Execute the states in one or more SLS files

    test
        Run states in test-only (dry-run) mode

<<<<<<< HEAD
        Sets the ``test`` variable in the minion ``opts`` for the duration of
        the state run.

    pillar
        Additional pillar data to use for this function. Any pillar keys
        specified here will overwrite matching keys in the Pillar data.

        .. versionchanged:: 2016.3.0
            GPG-encrypted CLI Pillar data is now supported via the GPG
            renderer. See :ref:`here <encrypted-cli-pillar-data>` for details.

    pillar_enc
        Specify which renderer to use to decrypt encrypted data located within
        the ``pillar`` value. Currently, only ``gpg`` is supported.

        .. versionadded:: 2016.3.0

    queue : ``False``
=======
    pillar
        Custom Pillar values, passed as a dictionary of key-value pairs

        .. code-block:: bash

            salt '*' state.apply test pillar='{"foo": "bar"}'

        .. note::
            Values passed this way will override Pillar values set via
            ``pillar_roots`` or an external Pillar source.

    queue : False
>>>>>>> cc224b87
        Instead of failing immediately when another state run is in progress,
        queue the new state run to begin running once the other has finished.

        This option starts a new thread for each queued state run, so use this
        option sparingly.

<<<<<<< HEAD
=======
    concurrent : False
        Execute state runs concurrently instead of serially

        .. warning::

            This flag is potentially dangerous. It is designed for use when
            multiple state runs can safely be run at the same time. Do *not*
            use this flag for performance optimization.

>>>>>>> cc224b87
    saltenv : None
        Specify a salt fileserver environment to be used when applying states

        .. versionchanged:: 0.17.0
<<<<<<< HEAD
            Argument name changed from ``env`` to ``saltenv``.
        .. versionchanged:: 2014.7
            Defaults to None. If no saltenv is specified, the minion config will
            be checked for a saltenv and if found, it will be used. If none is found,
            base will be used.

    pillarenv : None
        Specify a ``pillar_roots`` environment. By default all pillar environments
        merged together will be used.

    concurrent:
        WARNING: This flag is potentially dangerous. It is designed
        for use when multiple state runs can safely be run at the same
        Do not use this flag for performance optimization.

    localconfig:
        Instead of using running minion opts, load ``localconfig`` and merge that
        with the running minion opts. This functionality is intended for using
        "roots" of salt directories (with their own minion config, pillars,
        file_roots) to run highstate out of.
=======
            Argument name changed from ``env`` to ``saltenv``

        .. versionchanged:: 2014.7.0
            If no saltenv is specified, the minion config will be checked for a
            ``saltenv`` parameter and if found, it will be used. If none is
            found, ``base`` will be used. In prior releases, the minion config
            was not checked and ``base`` would always be assumed when the
            saltenv was not explicitly set.

    pillarenv
        Specify a Pillar environment to be used when applying states. By
        default, all Pillar environments will be merged together and used.

    localconfig

        Optionally, instead of using the minion config, load minion opts from
        the file specified by this argument, and then merge them with the
        options from the minion config. This functionality allows for specific
        states to be run with their own custom minion configuration, including
        different pillars, file_roots, etc.
>>>>>>> cc224b87

    mock:
        The mock option allows for the state run to execute without actually
        calling any states. This then returns a mocked return which will show
        the requisite ordering as well as fully validate the state run.

        .. versionadded:: 2015.8.4

    CLI Example:

    .. code-block:: bash

        salt '*' state.sls core,edit.vim dev
        salt '*' state.sls core exclude="[{'id': 'id_to_exclude'}, {'sls': 'sls_to_exclude'}]"

        salt '*' state.sls myslsfile pillar="{foo: 'Foo!', bar: 'Bar!'}"
    '''
    concurrent = kwargs.get('concurrent', False)
    if env is not None:
        salt.utils.warn_until(
            'Carbon',
            'Passing a salt environment should be done using \'saltenv\' '
            'not \'env\'. This functionality will be removed in Salt Carbon.'
        )
        # Backwards compatibility
        saltenv = env
    if saltenv is None:
        if __opts__.get('environment', None):
            saltenv = __opts__['environment']
        else:
            saltenv = 'base'
    else:
        __opts__['environment'] = saltenv

    if not pillarenv:
        if __opts__.get('pillarenv', None):
            pillarenv = __opts__['pillarenv']
    else:
        __opts__['pillarenv'] = pillarenv

    if queue:
        _wait(kwargs.get('__pub_jid'))
    else:
        conflict = running(concurrent)
        if conflict:
            __context__['retcode'] = 1
            return conflict

    if isinstance(mods, list):
        disabled = _disabled(mods)
    else:
        disabled = _disabled([mods])

    if disabled:
        for state in disabled:
            log.debug('Salt state {0} run is disabled. To re-enable, run state.enable {0}'.format(state))
        __context__['retcode'] = 1
        return disabled

    if not _check_pillar(kwargs):
        __context__['retcode'] = 5
        err = ['Pillar failed to render with the following messages:']
        err += __pillar__['_errors']
        return err
    orig_test = __opts__.get('test', None)
    opts = _get_opts(kwargs.get('localconfig'))

    if salt.utils.test_mode(test=test, **kwargs):
        opts['test'] = True
    elif test is not None:
        opts['test'] = test
    else:
        opts['test'] = __opts__.get('test', None)

    pillar = kwargs.get('pillar')
    pillar_enc = kwargs.get('pillar_enc')
    if pillar_enc is None \
            and pillar is not None \
            and not isinstance(pillar, dict):
        raise SaltInvocationError(
            'Pillar data must be formatted as a dictionary, unless pillar_enc '
            'is specified.'
        )

    serial = salt.payload.Serial(__opts__)
    cfn = os.path.join(
            __opts__['cachedir'],
            '{0}.cache.p'.format(kwargs.get('cache_name', 'highstate'))
            )

    try:
        st_ = salt.state.HighState(opts,
                                   pillar,
                                   kwargs.get('__pub_jid'),
                                   pillar_enc=pillar_enc,
                                   proxy=__proxy__,
                                   context=__context__,
                                   mocked=kwargs.get('mock', False))
    except NameError:
        st_ = salt.state.HighState(opts,
                                   pillar,
                                   kwargs.get('__pub_jid'),
                                   pillar_enc=pillar_enc,
                                   mocked=kwargs.get('mock', False))

    umask = os.umask(0o77)
    if kwargs.get('cache'):
        if os.path.isfile(cfn):
            with salt.utils.fopen(cfn, 'rb') as fp_:
                high_ = serial.load(fp_)
                return st_.state.call_high(high_)
    os.umask(umask)

    if isinstance(mods, six.string_types):
        mods = mods.split(',')

    st_.push_active()
    try:
        high_, errors = st_.render_highstate({saltenv: mods})

        if errors:
            __context__['retcode'] = 1
            return errors

        if exclude:
            if isinstance(exclude, str):
                exclude = exclude.split(',')
            if '__exclude__' in high_:
                high_['__exclude__'].extend(exclude)
            else:
                high_['__exclude__'] = exclude
        ret = st_.state.call_high(high_)
    finally:
        st_.pop_active()
    if __salt__['config.option']('state_data', '') == 'terse' or kwargs.get('terse'):
        ret = _filter_running(ret)
    cache_file = os.path.join(__opts__['cachedir'], 'sls.p')
    cumask = os.umask(0o77)
    try:
        if salt.utils.is_windows():
            # Make sure cache file isn't read-only
            __salt__['cmd.run'](['attrib', '-R', cache_file], python_shell=False)
        with salt.utils.fopen(cache_file, 'w+b') as fp_:
            serial.dump(ret, fp_)
    except (IOError, OSError):
        msg = 'Unable to write to SLS cache file {0}. Check permission.'
        log.error(msg.format(cache_file))
    _set_retcode(ret)
    # Work around Windows multiprocessing bug, set __opts__['test'] back to
    # value from before this function was run.
    __opts__['test'] = orig_test

    try:
        with salt.utils.fopen(cfn, 'w+b') as fp_:
            try:
                serial.dump(high_, fp_)
            except TypeError:
                # Can't serialize pydsl
                pass
    except (IOError, OSError):
        msg = 'Unable to write to highstate cache file {0}. Do you have permissions?'
        log.error(msg.format(cfn))
    os.umask(cumask)
    return ret


def top(topfn,
        test=None,
        queue=False,
        saltenv=None,
        **kwargs):
    '''
    Execute a specific top file instead of the default. This is useful to apply
    configurations from a different environment (for example, dev or prod), without
    modifying the default top file.

    CLI Example:

    .. code-block:: bash

        salt '*' state.top reverse_top.sls
        salt '*' state.top prod_top.sls exclude=sls_to_exclude
        salt '*' state.top dev_top.sls exclude="[{'id': 'id_to_exclude'}, {'sls': 'sls_to_exclude'}]"
    '''
    conflict = _check_queue(queue, kwargs)
    if conflict is not None:
        return conflict
    if not _check_pillar(kwargs):
        __context__['retcode'] = 5
        err = ['Pillar failed to render with the following messages:']
        err += __pillar__['_errors']
        return err
    orig_test = __opts__.get('test', None)
    opts = _get_opts(kwargs.get('localconfig'))
    if salt.utils.test_mode(test=test, **kwargs):
        opts['test'] = True
    else:
        opts['test'] = __opts__.get('test', None)

    pillar = kwargs.get('pillar')
    pillar_enc = kwargs.get('pillar_enc')
    if pillar_enc is None \
            and pillar is not None \
            and not isinstance(pillar, dict):
        raise SaltInvocationError(
            'Pillar data must be formatted as a dictionary, unless pillar_enc '
            'is specified.'
        )

    st_ = salt.state.HighState(opts, pillar, pillar_enc=pillar_enc, context=__context__)
    st_.push_active()
    st_.opts['state_top'] = salt.utils.url.create(topfn)
    if saltenv:
        st_.opts['state_top_saltenv'] = saltenv
    try:
        ret = st_.call_highstate(
                exclude=kwargs.get('exclude', []),
                cache=kwargs.get('cache', None),
                cache_name=kwargs.get('cache_name', 'highstate')
                )
    finally:
        st_.pop_active()
    _set_retcode(ret)
    # Work around Windows multiprocessing bug, set __opts__['test'] back to
    # value from before this function was run.
    __opts__['test'] = orig_test
    return ret


def show_highstate(queue=False, **kwargs):
    '''
    Retrieve the highstate data from the salt master and display it

    Custom Pillar data can be passed with the ``pillar`` kwarg.

    CLI Example:

    .. code-block:: bash

        salt '*' state.show_highstate
    '''
    conflict = _check_queue(queue, kwargs)
    if conflict is not None:
        return conflict
    pillar = kwargs.get('pillar')
    pillar_enc = kwargs.get('pillar_enc')
    if pillar_enc is None \
            and pillar is not None \
            and not isinstance(pillar, dict):
        raise SaltInvocationError(
            'Pillar data must be formatted as a dictionary, unless pillar_enc '
            'is specified.'
        )

    st_ = salt.state.HighState(__opts__, pillar, pillar_enc=pillar_enc)
    st_.push_active()
    try:
        ret = st_.compile_highstate()
    finally:
        st_.pop_active()
    _set_retcode(ret)
    return ret


def show_lowstate(queue=False, **kwargs):
    '''
    List out the low data that will be applied to this minion

    CLI Example:

    .. code-block:: bash

        salt '*' state.show_lowstate
    '''
    conflict = _check_queue(queue, kwargs)
    if conflict is not None:
        assert False
        return conflict
    st_ = salt.state.HighState(__opts__)
    st_.push_active()
    try:
        ret = st_.compile_low_chunks()
    finally:
        st_.pop_active()
    return ret


def sls_id(
        id_,
        mods,
        saltenv='base',
        test=None,
        queue=False,
        **kwargs):
    '''
    Call a single ID from the named module(s) and handle all requisites

    .. versionadded:: 2014.7.0

    CLI Example:

    .. code-block:: bash

        salt '*' state.sls_id apache http
    '''
    conflict = _check_queue(queue, kwargs)
    if conflict is not None:
        return conflict
    orig_test = __opts__.get('test', None)
    opts = _get_opts(kwargs.get('localconfig'))
    if salt.utils.test_mode(test=test, **kwargs):
        opts['test'] = True
    else:
        opts['test'] = __opts__.get('test', None)
    if 'pillarenv' in kwargs:
        opts['pillarenv'] = kwargs['pillarenv']
    st_ = salt.state.HighState(opts)
    if isinstance(mods, six.string_types):
        split_mods = mods.split(',')
    st_.push_active()
    try:
        high_, errors = st_.render_highstate({saltenv: split_mods})
    finally:
        st_.pop_active()
    errors += st_.state.verify_high(high_)
    if errors:
        __context__['retcode'] = 1
        return errors
    chunks = st_.state.compile_high_data(high_)
    ret = {}
    for chunk in chunks:
        if chunk.get('__id__', '') == id_:
            ret.update(st_.state.call_chunk(chunk, {}, chunks))
    # Work around Windows multiprocessing bug, set __opts__['test'] back to
    # value from before this function was run.
    __opts__['test'] = orig_test
    if not ret:
        raise SaltInvocationError(
            'No matches for ID \'{0}\' found in SLS \'{1}\' within saltenv '
            '\'{2}\''.format(id_, mods, saltenv)
        )
    return ret


def show_low_sls(mods,
                 saltenv='base',
                 test=None,
                 queue=False,
                 env=None,
                 **kwargs):
    '''
    Display the low data from a specific sls. The default environment is
    ``base``, use ``saltenv`` (``env`` in Salt 0.17.x and older) to specify a
    different environment.

    CLI Example:

    .. code-block:: bash

        salt '*' state.show_low_sls foo
    '''
    if env is not None:
        salt.utils.warn_until(
            'Carbon',
            'Passing a salt environment should be done using \'saltenv\' '
            'not \'env\'. This functionality will be removed in Salt Carbon.'
        )
        # Backwards compatibility
        saltenv = env
    conflict = _check_queue(queue, kwargs)
    if conflict is not None:
        return conflict
    orig_test = __opts__.get('test', None)
    opts = _get_opts(kwargs.get('localconfig'))
    if salt.utils.test_mode(test=test, **kwargs):
        opts['test'] = True
    else:
        opts['test'] = __opts__.get('test', None)
    if 'pillarenv' in kwargs:
        opts['pillarenv'] = kwargs['pillarenv']
    st_ = salt.state.HighState(opts)
    if isinstance(mods, six.string_types):
        mods = mods.split(',')
    st_.push_active()
    try:
        high_, errors = st_.render_highstate({saltenv: mods})
    finally:
        st_.pop_active()
    errors += st_.state.verify_high(high_)
    if errors:
        __context__['retcode'] = 1
        return errors
    ret = st_.state.compile_high_data(high_)
    # Work around Windows multiprocessing bug, set __opts__['test'] back to
    # value from before this function was run.
    __opts__['test'] = orig_test
    return ret


def show_sls(mods, saltenv='base', test=None, queue=False, env=None, **kwargs):
    '''
    Display the state data from a specific sls or list of sls files on the
    master. The default environment is ``base``, use ``saltenv`` (``env`` in
    Salt 0.17.x and older) to specify a different environment.

    This function does not support topfiles.  For ``top.sls`` please use
    ``show_top`` instead.

    Custom Pillar data can be passed with the ``pillar`` kwarg.

    CLI Example:

    .. code-block:: bash

        salt '*' state.show_sls core,edit.vim dev
    '''
    if env is not None:
        salt.utils.warn_until(
            'Carbon',
            'Passing a salt environment should be done using \'saltenv\' '
            'not \'env\'. This functionality will be removed in Salt Carbon.'
        )
        # Backwards compatibility
        saltenv = env
    conflict = _check_queue(queue, kwargs)
    if conflict is not None:
        return conflict
    orig_test = __opts__.get('test', None)
    opts = _get_opts(kwargs.get('localconfig'))

    if salt.utils.test_mode(test=test, **kwargs):
        opts['test'] = True
    else:
        opts['test'] = __opts__.get('test', None)

    pillar = kwargs.get('pillar')
    pillar_enc = kwargs.get('pillar_enc')
    if pillar_enc is None \
            and pillar is not None \
            and not isinstance(pillar, dict):
        raise SaltInvocationError(
            'Pillar data must be formatted as a dictionary, unless pillar_enc '
            'is specified.'
        )

    if 'pillarenv' in kwargs:
        opts['pillarenv'] = kwargs['pillarenv']

    st_ = salt.state.HighState(opts, pillar, pillar_enc=pillar_enc)
    if isinstance(mods, six.string_types):
        mods = mods.split(',')
    st_.push_active()
    try:
        high_, errors = st_.render_highstate({saltenv: mods})
    finally:
        st_.pop_active()
    errors += st_.state.verify_high(high_)
    # Work around Windows multiprocessing bug, set __opts__['test'] back to
    # value from before this function was run.
    __opts__['test'] = orig_test
    if errors:
        __context__['retcode'] = 1
        return errors
    return high_


def show_top(queue=False, **kwargs):
    '''
    Return the top data that the minion will use for a highstate

    CLI Example:

    .. code-block:: bash

        salt '*' state.show_top
    '''
    opts = copy.deepcopy(__opts__)
    if 'env' in kwargs:
        salt.utils.warn_until(
            'Carbon',
            'Passing a salt environment should be done using \'saltenv\' '
            'not \'env\'. This functionality will be removed in Salt Carbon.'
        )
        opts['environment'] = kwargs['env']
    elif 'saltenv' in kwargs:
        opts['environment'] = kwargs['saltenv']
    conflict = _check_queue(queue, kwargs)
    if conflict is not None:
        return conflict
    st_ = salt.state.HighState(opts)
    errors = []
    top_ = st_.get_top()
    errors += st_.verify_tops(top_)
    if errors:
        __context__['retcode'] = 1
        return errors
    matches = st_.top_matches(top_)
    return matches


def single(fun, name, test=None, queue=False, **kwargs):
    '''
    Execute a single state function with the named kwargs, returns False if
    insufficient data is sent to the command

    By default, the values of the kwargs will be parsed as YAML. So, you can
    specify lists values, or lists of single entry key-value maps, as you
    would in a YAML salt file. Alternatively, JSON format of keyword values
    is also supported.

    CLI Example:

    .. code-block:: bash

        salt '*' state.single pkg.installed name=vim

    '''
    conflict = _check_queue(queue, kwargs)
    if conflict is not None:
        return conflict
    comps = fun.split('.')
    if len(comps) < 2:
        __context__['retcode'] = 1
        return 'Invalid function passed'
    kwargs.update({'state': comps[0],
                   'fun': comps[1],
                   '__id__': name,
                   'name': name})
    orig_test = __opts__.get('test', None)
    opts = _get_opts(kwargs.get('localconfig'))
    if salt.utils.test_mode(test=test, **kwargs):
        opts['test'] = True
    else:
        opts['test'] = __opts__.get('test', None)

    pillar = kwargs.get('pillar')
    pillar_enc = kwargs.get('pillar_enc')
    if pillar_enc is None \
            and pillar is not None \
            and not isinstance(pillar, dict):
        raise SaltInvocationError(
            'Pillar data must be formatted as a dictionary, unless pillar_enc '
            'is specified.'
        )

    try:
        st_ = salt.state.State(opts, pillar, pillar_enc=pillar_enc, proxy=__proxy__)
    except NameError:
        st_ = salt.state.State(opts, pillar, pillar_enc=pillar_enc)
    err = st_.verify_data(kwargs)
    if err:
        __context__['retcode'] = 1
        return err

    st_._mod_init(kwargs)
    ret = {'{0[state]}_|-{0[__id__]}_|-{0[name]}_|-{0[fun]}'.format(kwargs):
            st_.call(kwargs)}
    _set_retcode(ret)
    # Work around Windows multiprocessing bug, set __opts__['test'] back to
    # value from before this function was run.
    __opts__['test'] = orig_test
    return ret


def clear_cache():
    '''
    Clear out cached state files, forcing even cache runs to refresh the cache
    on the next state execution.

    Remember that the state cache is completely disabled by default, this
    execution only applies if cache=True is used in states

    CLI Example:

    .. code-block:: bash

        salt '*' state.clear_cache
    '''
    ret = []
    for fn_ in os.listdir(__opts__['cachedir']):
        if fn_.endswith('.cache.p'):
            path = os.path.join(__opts__['cachedir'], fn_)
            if not os.path.isfile(path):
                continue
            os.remove(path)
            ret.append(fn_)
    return ret


def pkg(pkg_path, pkg_sum, hash_type, test=False, **kwargs):
    '''
    Execute a packaged state run, the packaged state run will exist in a
    tarball available locally. This packaged state
    can be generated using salt-ssh.

    CLI Example:

    .. code-block:: bash

        salt '*' state.pkg /tmp/state_pkg.tgz
    '''
    # TODO - Add ability to download from salt master or other source
    if not os.path.isfile(pkg_path):
        return {}
    if not salt.utils.get_hash(pkg_path, hash_type) == pkg_sum:
        return {}
    root = tempfile.mkdtemp()
    s_pkg = tarfile.open(pkg_path, 'r:gz')
    # Verify that the tarball does not extract outside of the intended root
    members = s_pkg.getmembers()
    for member in members:
        if member.path.startswith((os.sep, '..{0}'.format(os.sep))):
            return {}
        elif '..{0}'.format(os.sep) in member.path:
            return {}
    s_pkg.extractall(root)
    s_pkg.close()
    lowstate_json = os.path.join(root, 'lowstate.json')
    with salt.utils.fopen(lowstate_json, 'r') as fp_:
        lowstate = json.load(fp_, object_hook=salt.utils.decode_dict)
    # Check for errors in the lowstate
    for chunk in lowstate:
        if not isinstance(chunk, dict):
            return lowstate
    pillar_json = os.path.join(root, 'pillar.json')
    if os.path.isfile(pillar_json):
        with salt.utils.fopen(pillar_json, 'r') as fp_:
            pillar = json.load(fp_)
    else:
        pillar = None
    popts = _get_opts(kwargs.get('localconfig'))
    popts['fileclient'] = 'local'
    popts['file_roots'] = {}
    if salt.utils.test_mode(test=test, **kwargs):
        popts['test'] = True
    else:
        popts['test'] = __opts__.get('test', None)
    envs = os.listdir(root)
    for fn_ in envs:
        full = os.path.join(root, fn_)
        if not os.path.isdir(full):
            continue
        popts['file_roots'][fn_] = [full]
    st_ = salt.state.State(popts, pillar=pillar)
    ret = st_.call_chunks(lowstate)
    try:
        shutil.rmtree(root)
    except (IOError, OSError):
        pass
    return ret


def disable(states):
    '''
    Disable state runs.

    CLI Example:

    .. code-block:: bash

        salt '*' state.disable highstate

        salt '*' state.disable highstate,test.succeed_without_changes

    .. note::
        To disable a state file from running provide the same name that would
        be passed in a state.sls call.

        salt '*' state.disable bind.config

    '''
    ret = {
        'res': True,
        'msg': ''
    }

    if isinstance(states, six.string_types):
        states = states.split(',')

    msg = []
    _disabled = __salt__['grains.get']('state_runs_disabled')
    if not isinstance(_disabled, list):
        _disabled = []

    _changed = False
    for _state in states:
        if _state in _disabled:
            msg.append('Info: {0} state already disabled.'.format(_state))
        else:
            msg.append('Info: {0} state disabled.'.format(_state))
            _disabled.append(_state)
            _changed = True

    if _changed:
        __salt__['grains.setval']('state_runs_disabled', _disabled)

    ret['msg'] = '\n'.join(msg)

    # refresh the grains
    __salt__['saltutil.refresh_modules']()

    return ret


def enable(states):
    '''
    Enable state function or sls run

    CLI Example:

    .. code-block:: bash

        salt '*' state.enable highstate

        salt '*' state.enable test.succeed_without_changes

    .. note::
        To enable a state file from running provide the same name that would
        be passed in a state.sls call.

        salt '*' state.disable bind.config

    '''
    ret = {
        'res': True,
        'msg': ''
    }

    if isinstance(states, six.string_types):
        states = states.split(',')
    log.debug("states {0}".format(states))

    msg = []
    _disabled = __salt__['grains.get']('state_runs_disabled')
    if not isinstance(_disabled, list):
        _disabled = []

    _changed = False
    for _state in states:
        log.debug("_state {0}".format(_state))
        if _state not in _disabled:
            msg.append('Info: {0} state already enabled.'.format(_state))
        else:
            msg.append('Info: {0} state enabled.'.format(_state))
            _disabled.remove(_state)
            _changed = True

    if _changed:
        __salt__['grains.setval']('state_runs_disabled', _disabled)

    ret['msg'] = '\n'.join(msg)

    # refresh the grains
    __salt__['saltutil.refresh_modules']()

    return ret


def list_disabled():
    '''
    List the states which are currently disabled

    CLI Example:

    .. code-block:: bash

        salt '*' state.list_disabled
    '''
    return __salt__['grains.get']('state_runs_disabled')


def _disabled(funs):
    '''
    Return messages for disabled states
    that match state functions in funs.
    '''
    ret = []
    _disabled = __salt__['grains.get']('state_runs_disabled')
    for state in funs:
        for _state in _disabled:
            if '.*' in _state:
                target_state = _state.split('.')[0]
                target_state = target_state + '.' if not target_state.endswith('.') else target_state
                if state.startswith(target_state):
                    err = (
                        'The state file "{0}" is currently disabled by "{1}", '
                        'to re-enable, run state.enable {1}.'
                    ).format(
                        state,
                        _state,
                    )
                    ret.append(err)
                    continue
            else:
                if _state == state:
                    err = (
                        'The state file "{0}" is currently disabled, '
                        'to re-enable, run state.enable {0}.'
                    ).format(
                        _state,
                    )
                    ret.append(err)
                    continue
    return ret


def event(tagmatch='*',
        count=-1,
        quiet=False,
        sock_dir=None,
        pretty=False,
        node='minion'):
    r'''
    Watch Salt's event bus and block until the given tag is matched

    .. versionadded:: 2016.3.0

    This is useful for utilizing Salt's event bus from shell scripts or for
    taking simple actions directly from the CLI.

    Enable debug logging to see ignored events.

    :param tagmatch: the event is written to stdout for each tag that matches
        this pattern; uses the same matching semantics as Salt's Reactor.
    :param count: this number is decremented for each event that matches the
        ``tagmatch`` parameter; pass ``-1`` to listen forever.
    :param quiet: do not print to stdout; just block
    :param sock_dir: path to the Salt master's event socket file.
    :param pretty: Output the JSON all on a single line if ``False`` (useful
        for shell tools); pretty-print the JSON output if ``True``.
    :param node: Watch the minion-side or master-side event bus.

    CLI Example:

    .. code-block:: bash

        salt-call --local state.event pretty=True
    '''
    sevent = salt.utils.event.get_event(
            node,
            sock_dir or __opts__['sock_dir'],
            __opts__['transport'],
            opts=__opts__,
            listen=True)

    while True:
        ret = sevent.get_event(full=True)
        if ret is None:
            continue

        if fnmatch.fnmatch(ret['tag'], tagmatch):
            if not quiet:
                print('{0}\t{1}'.format(
                    ret['tag'],
                    json.dumps(
                        ret['data'],
                        sort_keys=pretty,
                        indent=None if not pretty else 4)))
                sys.stdout.flush()

            count -= 1
            log.debug('Remaining event matches: %s', count)

            if count == 0:
                break
        else:
            log.debug('Skipping event tag: %s', ret['tag'])
            continue<|MERGE_RESOLUTION|>--- conflicted
+++ resolved
@@ -592,13 +592,16 @@
     test
         Run states in test-only (dry-run) mode
 
-<<<<<<< HEAD
-        Sets the ``test`` variable in the minion ``opts`` for the duration of
-        the state run.
-
     pillar
-        Additional pillar data to use for this function. Any pillar keys
-        specified here will overwrite matching keys in the Pillar data.
+        Custom Pillar values, passed as a dictionary of key-value pairs
+
+        .. code-block:: bash
+
+            salt '*' state.apply test pillar='{"foo": "bar"}'
+
+        .. note::
+            Values passed this way will override Pillar values set via
+            ``pillar_roots`` or an external Pillar source.
 
         .. versionchanged:: 2016.3.0
             GPG-encrypted CLI Pillar data is now supported via the GPG
@@ -609,18 +612,6 @@
         the ``pillar`` value. Currently, only ``gpg`` is supported.
 
         .. versionadded:: 2016.3.0
-=======
-    pillar
-        Custom Pillar values, passed as a dictionary of key-value pairs
-
-        .. code-block:: bash
-
-            salt '*' state.apply test pillar='{"foo": "bar"}'
-
-        .. note::
-            Values passed this way will override Pillar values set via
-            ``pillar_roots`` or an external Pillar source.
->>>>>>> cc224b87
 
     queue : False
         Instead of failing immediately when another state run is in progress,
@@ -630,18 +621,11 @@
         option sparingly.
 
     localconfig
-<<<<<<< HEAD
-        Instead of using running minion opts, load ``localconfig`` and merge that
-        with the running minion opts. This functionality is intended for using
-        "roots" of salt directories (with their own minion config, pillars,
-        file_roots) to run highstate out of.
-=======
         Optionally, instead of using the minion config, load minion opts from
         the file specified by this argument, and then merge them with the
         options from the minion config. This functionality allows for specific
         states to be run with their own custom minion configuration, including
         different pillars, file_roots, etc.
->>>>>>> cc224b87
 
     mock:
         The mock option allows for the state run to execute without actually
@@ -763,13 +747,16 @@
     test
         Run states in test-only (dry-run) mode
 
-<<<<<<< HEAD
-        Sets the ``test`` variable in the minion ``opts`` for the duration of
-        the state run.
-
     pillar
-        Additional pillar data to use for this function. Any pillar keys
-        specified here will overwrite matching keys in the Pillar data.
+        Custom Pillar values, passed as a dictionary of key-value pairs
+
+        .. code-block:: bash
+
+            salt '*' state.apply test pillar='{"foo": "bar"}'
+
+        .. note::
+            Values passed this way will override Pillar values set via
+            ``pillar_roots`` or an external Pillar source.
 
         .. versionchanged:: 2016.3.0
             GPG-encrypted CLI Pillar data is now supported via the GPG
@@ -781,29 +768,13 @@
 
         .. versionadded:: 2016.3.0
 
-    queue : ``False``
-=======
-    pillar
-        Custom Pillar values, passed as a dictionary of key-value pairs
-
-        .. code-block:: bash
-
-            salt '*' state.apply test pillar='{"foo": "bar"}'
-
-        .. note::
-            Values passed this way will override Pillar values set via
-            ``pillar_roots`` or an external Pillar source.
-
     queue : False
->>>>>>> cc224b87
         Instead of failing immediately when another state run is in progress,
         queue the new state run to begin running once the other has finished.
 
         This option starts a new thread for each queued state run, so use this
         option sparingly.
 
-<<<<<<< HEAD
-=======
     concurrent : False
         Execute state runs concurrently instead of serially
 
@@ -813,34 +784,11 @@
             multiple state runs can safely be run at the same time. Do *not*
             use this flag for performance optimization.
 
->>>>>>> cc224b87
     saltenv : None
         Specify a salt fileserver environment to be used when applying states
 
         .. versionchanged:: 0.17.0
-<<<<<<< HEAD
             Argument name changed from ``env`` to ``saltenv``.
-        .. versionchanged:: 2014.7
-            Defaults to None. If no saltenv is specified, the minion config will
-            be checked for a saltenv and if found, it will be used. If none is found,
-            base will be used.
-
-    pillarenv : None
-        Specify a ``pillar_roots`` environment. By default all pillar environments
-        merged together will be used.
-
-    concurrent:
-        WARNING: This flag is potentially dangerous. It is designed
-        for use when multiple state runs can safely be run at the same
-        Do not use this flag for performance optimization.
-
-    localconfig:
-        Instead of using running minion opts, load ``localconfig`` and merge that
-        with the running minion opts. This functionality is intended for using
-        "roots" of salt directories (with their own minion config, pillars,
-        file_roots) to run highstate out of.
-=======
-            Argument name changed from ``env`` to ``saltenv``
 
         .. versionchanged:: 2014.7.0
             If no saltenv is specified, the minion config will be checked for a
@@ -850,6 +798,7 @@
             saltenv was not explicitly set.
 
     pillarenv
+
         Specify a Pillar environment to be used when applying states. By
         default, all Pillar environments will be merged together and used.
 
@@ -860,7 +809,6 @@
         options from the minion config. This functionality allows for specific
         states to be run with their own custom minion configuration, including
         different pillars, file_roots, etc.
->>>>>>> cc224b87
 
     mock:
         The mock option allows for the state run to execute without actually
