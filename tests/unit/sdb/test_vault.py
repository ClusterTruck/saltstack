--- conflicted
+++ resolved
@@ -118,11 +118,11 @@
         mock_version = MagicMock(return_value=version)
         mock_vault = MagicMock()
         mock_vault.return_value.status_code = 200
-        mock_vault.content.return_value = [{"data": {"bar", "test"}}]
-        with patch.dict(
-            vault.__utils__, {"vault.make_request": mock_vault}
-        ), patch.dict(vault.__utils__, {"vault.is_v2": mock_version}):
-            vault.get("sdb://myvault/path/to/foo/bar")
+        mock_vault.return_value.json.return_value = {"data": {"bar": "test"}}
+        with patch.dict(
+            vault.__utils__, {"vault.make_request": mock_vault}
+        ), patch.dict(vault.__utils__, {"vault.is_v2": mock_version}):
+            self.assertEqual(vault.get("sdb://myvault/path/to/foo/bar"), "test")
 
         self.assertEqual(
             mock_vault.call_args_list,
@@ -142,17 +142,11 @@
         mock_version = MagicMock(return_value=version)
         mock_vault = MagicMock()
         mock_vault.return_value.status_code = 200
-<<<<<<< HEAD
-        mock_vault.content.return_value = [{"data": {"bar", "test"}}]
-        with patch.dict(
-            vault.__utils__, {"vault.make_request": mock_vault}
-        ), patch.dict(vault.__utils__, {"vault.is_v2": mock_version}):
-            vault.get("sdb://myvault/path/to/foo/bar")
-=======
-        mock_vault.return_value.json.return_value = {"data": {"bar": "test"}}
-        with patch.dict(vault.__utils__, {"vault.make_request": mock_vault}):
+        mock_vault.return_value.json.return_value = {"data": {"data": {"bar": "test"}}}
+        with patch.dict(
+            vault.__utils__, {"vault.make_request": mock_vault}
+        ), patch.dict(vault.__utils__, {"vault.is_v2": mock_version}):
             self.assertEqual(vault.get("sdb://myvault/path/to/foo/bar"), "test")
->>>>>>> 910a2ac4
 
         self.assertEqual(
             mock_vault.call_args_list, [call("GET", "v1/path/data/to/foo", None)]
@@ -167,51 +161,49 @@
         mock_version = MagicMock(return_value=version)
         mock_vault = MagicMock()
         mock_vault.return_value.status_code = 200
-<<<<<<< HEAD
-        mock_vault.content.return_value = [{"data": {"bar", "test"}}]
-        with patch.dict(
-            vault.__utils__, {"vault.make_request": mock_vault}
-        ), patch.dict(vault.__utils__, {"vault.is_v2": mock_version}):
-            vault.get("sdb://myvault/path/to/foo?bar")
+        mock_vault.return_value.json.return_value = {"data": {"bar": "test"}}
+        with patch.dict(
+            vault.__utils__, {"vault.make_request": mock_vault}
+        ), patch.dict(vault.__utils__, {"vault.is_v2": mock_version}):
+            self.assertEqual(vault.get("sdb://myvault/path/to/foo?bar"), "test")
         self.assertEqual(
             mock_vault.call_args_list,
             [call("GET", "v1/sdb://myvault/path/to/foo", None)],
         )
-=======
-        mock_vault.return_value.json.return_value = {"data": {"bar": "test"}}
-        with patch.dict(vault.__utils__, {"vault.make_request": mock_vault}):
-            self.assertEqual(vault.get("sdb://myvault/path/to/foo?bar"), "test")
+
+    def test_get_missing(self):
+        """
+        Test salt.sdb.vault.get function returns None
+        if vault does not have an entry
+        """
+        version = {"v2": False, "data": None, "metadata": None, "type": None}
+        mock_version = MagicMock(return_value=version)
+        mock_vault = MagicMock()
+        mock_vault.return_value.status_code = 404
+        with patch.dict(
+            vault.__utils__, {"vault.make_request": mock_vault}
+        ), patch.dict(vault.__utils__, {"vault.is_v2": mock_version}):
+            self.assertIsNone(vault.get("sdb://myvault/path/to/foo/bar"))
 
         assert mock_vault.call_args_list == [
             call("GET", "v1/sdb://myvault/path/to/foo", None)
         ]
 
-    def test_get_missing(self):
+    def test_get_missing_key(self):
         """
         Test salt.sdb.vault.get function returns None
-        if vault does not have an entry
-        """
-        mock_vault = MagicMock()
-        mock_vault.return_value.status_code = 404
-        with patch.dict(vault.__utils__, {"vault.make_request": mock_vault}):
-            self.assertIsNone(vault.get("sdb://myvault/path/to/foo/bar"))
+        if vault does not have the key but does have the entry
+        """
+        version = {"v2": False, "data": None, "metadata": None, "type": None}
+        mock_version = MagicMock(return_value=version)
+        mock_vault = MagicMock()
+        mock_vault.return_value.status_code = 200
+        mock_vault.return_value.json.return_value = {"data": {"bar": "test"}}
+        with patch.dict(
+            vault.__utils__, {"vault.make_request": mock_vault}
+        ), patch.dict(vault.__utils__, {"vault.is_v2": mock_version}):
+            self.assertIsNone(vault.get("sdb://myvault/path/to/foo/foo"))
 
         assert mock_vault.call_args_list == [
             call("GET", "v1/sdb://myvault/path/to/foo", None)
-        ]
-
-    def test_get_missing_key(self):
-        """
-        Test salt.sdb.vault.get function returns None
-        if vault does not have the key but does have the entry
-        """
-        mock_vault = MagicMock()
-        mock_vault.return_value.status_code = 200
-        mock_vault.return_value.json.return_value = {"data": {"bar": "test"}}
-        with patch.dict(vault.__utils__, {"vault.make_request": mock_vault}):
-            self.assertIsNone(vault.get("sdb://myvault/path/to/foo/foo"))
-
-        assert mock_vault.call_args_list == [
-            call("GET", "v1/sdb://myvault/path/to/foo", None)
-        ]
->>>>>>> 910a2ac4
+        ]