--- conflicted
+++ resolved
@@ -190,13 +190,8 @@
         packed = False
         if isinstance(data, bytes) and len(data) == 16 and b':' not in data:
             try:
-<<<<<<< HEAD
-                packed = bool(int(str(bytearray(data)).encode('hex'), 16))
+                packed = bool(int(binascii.hexlify(data), 16))
             except (ValueError, TypeError):
-=======
-                packed = bool(int(binascii.hexlify(data), 16))
-            except ValueError:
->>>>>>> 3ac6dbdd
                 pass
 
         return packed
