--- conflicted
+++ resolved
@@ -4,30 +4,19 @@
 Todo: A lot, need to add cluster support, logging, and minion configuration
 data.
 '''
-<<<<<<< HEAD
 from __future__ import absolute_import
 
 # Import python libs
 import json
-=======
-
-# Import Python Libs
-from __future__ import absolute_import
->>>>>>> b919f55f
 import logging
 import random
 import string
 
-<<<<<<< HEAD
 # Import salt libs
 import salt.utils
 import salt.utils.itertools
 import salt.ext.six as six
 from salt.exceptions import SaltInvocationError
-=======
-# Import Salt Libs
-import salt.utils
->>>>>>> b919f55f
 from salt.ext.six.moves import range
 from salt.exceptions import CommandExecutionError
 
@@ -715,18 +704,13 @@
     '''
     if runas is None:
         runas = salt.utils.get_user()
-<<<<<<< HEAD
     cmd = [_get_rabbitmq_plugin(), 'list', '-m', '-e']
-    ret = __salt__['cmd.run'](cmd, runas=runas, python_shell=False)
-    return bool(name in ret)
-=======
     ret = __salt__['cmd.run_all'](cmd, python_shell=False, runas=runas)
     if ret['retcode'] != 0:
         raise CommandExecutionError(
             'RabbitMQ command failed: {0}'.format(ret['stderr'])
         )
     return bool(name in ret['stdout'])
->>>>>>> b919f55f
 
 
 def enable_plugin(name, runas=None):
