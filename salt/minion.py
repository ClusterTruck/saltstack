# -*- coding: utf-8 -*-
'''
Routines to set up a minion
'''
# Import python libs
from __future__ import absolute_import, print_function, with_statement
import os
import re
import sys
import copy
import time
import types
import signal
import random
import fnmatch
import logging
import threading
import traceback
import contextlib
import multiprocessing
from random import randint, shuffle
from stat import S_IMODE
import salt.serializers.msgpack
from binascii import crc32

# Import Salt Libs
# pylint: disable=import-error,no-name-in-module,redefined-builtin
from salt.ext import six
if six.PY3:
    import ipaddress
else:
    import salt.ext.ipaddress as ipaddress
from salt.ext.six.moves import range
# pylint: enable=no-name-in-module,redefined-builtin

# Import third party libs
try:
    import zmq
    # TODO: cleanup
    import zmq.eventloop.ioloop
    # support pyzmq 13.0.x, TODO: remove once we force people to 14.0.x
    if not hasattr(zmq.eventloop.ioloop, u'ZMQIOLoop'):
        zmq.eventloop.ioloop.ZMQIOLoop = zmq.eventloop.ioloop.IOLoop
    LOOP_CLASS = zmq.eventloop.ioloop.ZMQIOLoop
    HAS_ZMQ = True
except ImportError:
    import tornado.ioloop
    LOOP_CLASS = tornado.ioloop.IOLoop
    HAS_ZMQ = False

HAS_RANGE = False
try:
    import seco.range
    HAS_RANGE = True
except ImportError:
    pass

HAS_PSUTIL = False
try:
    import salt.utils.psutil_compat as psutil
    HAS_PSUTIL = True
except ImportError:
    pass

HAS_RESOURCE = False
try:
    import resource
    HAS_RESOURCE = True
except ImportError:
    pass

try:
    import zmq.utils.monitor
    HAS_ZMQ_MONITOR = True
except ImportError:
    HAS_ZMQ_MONITOR = False
# pylint: enable=import-error

# Import salt libs
import salt
import salt.client
import salt.crypt
import salt.loader
import salt.beacons
import salt.engines
import salt.payload
import salt.pillar
import salt.syspaths
import salt.utils
import salt.utils.args
import salt.utils.context
import salt.utils.error
import salt.utils.event
import salt.utils.files
import salt.utils.jid
import salt.utils.minion
import salt.utils.minions
import salt.utils.network
import salt.utils.platform
import salt.utils.schedule
import salt.utils.zeromq
import salt.defaults.exitcodes
import salt.cli.daemons
import salt.log.setup

import salt.utils.dictupdate
from salt.config import DEFAULT_MINION_OPTS
from salt.defaults import DEFAULT_TARGET_DELIM
from salt.utils.debug import enable_sigusr1_handler
from salt.utils.event import tagify
from salt.utils.odict import OrderedDict
from salt.utils.process import (default_signals,
                                SignalHandlingMultiprocessingProcess,
                                ProcessManager)
from salt.exceptions import (
    CommandExecutionError,
    CommandNotFoundError,
    SaltInvocationError,
    SaltReqTimeoutError,
    SaltClientError,
    SaltSystemExit,
    SaltDaemonNotRunning,
    SaltException,
)


import tornado.gen  # pylint: disable=F0401
import tornado.ioloop  # pylint: disable=F0401

log = logging.getLogger(__name__)

# To set up a minion:
# 1. Read in the configuration
# 2. Generate the function mapping dict
# 3. Authenticate with the master
# 4. Store the AES key
# 5. Connect to the publisher
# 6. Handle publications


def resolve_dns(opts, fallback=True):
    '''
    Resolves the master_ip and master_uri options
    '''
    ret = {}
    check_dns = True
    if (opts.get(u'file_client', u'remote') == u'local' and
            not opts.get(u'use_master_when_local', False)):
        check_dns = False

    if check_dns is True:
        # Because I import salt.log below I need to re-import salt.utils here
        import salt.utils
        try:
            if opts[u'master'] == u'':
                raise SaltSystemExit
            ret[u'master_ip'] = \
                    salt.utils.dns_check(opts[u'master'], int(opts[u'master_port']), True, opts[u'ipv6'])
        except SaltClientError:
            if opts[u'retry_dns']:
                while True:
                    import salt.log
                    msg = (u'Master hostname: \'{0}\' not found or not responsive. '
                           u'Retrying in {1} seconds').format(opts[u'master'], opts[u'retry_dns'])
                    if salt.log.setup.is_console_configured():
                        log.error(msg)
                    else:
                        print(u'WARNING: {0}'.format(msg))
                    time.sleep(opts[u'retry_dns'])
                    try:
                        ret[u'master_ip'] = salt.utils.dns_check(
                            opts[u'master'], int(opts[u'master_port']), True, opts[u'ipv6']
                        )
                        break
                    except SaltClientError:
                        pass
            else:
                if fallback:
                    ret[u'master_ip'] = u'127.0.0.1'
                else:
                    raise
        except SaltSystemExit:
            unknown_str = u'unknown address'
            master = opts.get(u'master', unknown_str)
            if master == u'':
                master = unknown_str
            if opts.get(u'__role') == u'syndic':
                err = u'Master address: \'{0}\' could not be resolved. Invalid or unresolveable address. ' \
                      u'Set \'syndic_master\' value in minion config.'.format(master)
            else:
                err = u'Master address: \'{0}\' could not be resolved. Invalid or unresolveable address. ' \
                      u'Set \'master\' value in minion config.'.format(master)
            log.error(err)
            raise SaltSystemExit(code=42, msg=err)
    else:
        ret[u'master_ip'] = u'127.0.0.1'

    if u'master_ip' in ret and u'master_ip' in opts:
        if ret[u'master_ip'] != opts[u'master_ip']:
            log.warning(
                u'Master ip address changed from %s to %s',
                opts[u'master_ip'], ret[u'master_ip']
            )
    ret[u'master_uri'] = u'tcp://{ip}:{port}'.format(
        ip=ret[u'master_ip'], port=opts[u'master_port'])

    return ret


def prep_ip_port(opts):
    ret = {}
    # Use given master IP if "ip_only" is set or if master_ip is an ipv6 address without
    # a port specified. The is_ipv6 check returns False if brackets are used in the IP
    # definition such as master: '[::1]:1234'.
    if opts[u'master_uri_format'] == u'ip_only' or salt.utils.network.is_ipv6(opts[u'master']):
        ret[u'master'] = opts[u'master']
    else:
        ip_port = opts[u'master'].rsplit(u':', 1)
        if len(ip_port) == 1:
            # e.g. master: mysaltmaster
            ret[u'master'] = ip_port[0]
        else:
            # e.g. master: localhost:1234
            # e.g. master: 127.0.0.1:1234
            # e.g. master: [::1]:1234
            # Strip off brackets for ipv6 support
            ret[u'master'] = ip_port[0].strip(u'[]')

            # Cast port back to an int! Otherwise a TypeError is thrown
            # on some of the socket calls elsewhere in the minion and utils code.
            ret[u'master_port'] = int(ip_port[1])
    return ret


def get_proc_dir(cachedir, **kwargs):
    '''
    Given the cache directory, return the directory that process data is
    stored in, creating it if it doesn't exist.
    The following optional Keyword Arguments are handled:

    mode: which is anything os.makedir would accept as mode.

    uid: the uid to set, if not set, or it is None or -1 no changes are
         made. Same applies if the directory is already owned by this
         uid. Must be int. Works only on unix/unix like systems.

    gid: the gid to set, if not set, or it is None or -1 no changes are
         made. Same applies if the directory is already owned by this
         gid. Must be int. Works only on unix/unix like systems.
    '''
    fn_ = os.path.join(cachedir, u'proc')
    mode = kwargs.pop(u'mode', None)

    if mode is None:
        mode = {}
    else:
        mode = {u'mode': mode}

    if not os.path.isdir(fn_):
        # proc_dir is not present, create it with mode settings
        os.makedirs(fn_, **mode)

    d_stat = os.stat(fn_)

    # if mode is not an empty dict then we have an explicit
    # dir mode. So lets check if mode needs to be changed.
    if mode:
        mode_part = S_IMODE(d_stat.st_mode)
        if mode_part != mode[u'mode']:
            os.chmod(fn_, (d_stat.st_mode ^ mode_part) | mode[u'mode'])

    if hasattr(os, u'chown'):
        # only on unix/unix like systems
        uid = kwargs.pop(u'uid', -1)
        gid = kwargs.pop(u'gid', -1)

        # if uid and gid are both -1 then go ahead with
        # no changes at all
        if (d_stat.st_uid != uid or d_stat.st_gid != gid) and \
                [i for i in (uid, gid) if i != -1]:
            os.chown(fn_, uid, gid)

    return fn_


def load_args_and_kwargs(func, args, data=None, ignore_invalid=False):
    '''
    Detect the args and kwargs that need to be passed to a function call, and
    check them against what was passed.
    '''
    argspec = salt.utils.args.get_function_argspec(func)
    _args = []
    _kwargs = {}
    invalid_kwargs = []

    for arg in args:
        if isinstance(arg, dict) and arg.pop(u'__kwarg__', False) is True:
            # if the arg is a dict with __kwarg__ == True, then its a kwarg
            for key, val in six.iteritems(arg):
                if argspec.keywords or key in argspec.args:
                    # Function supports **kwargs or is a positional argument to
                    # the function.
                    _kwargs[key] = val
                else:
                    # **kwargs not in argspec and parsed argument name not in
                    # list of positional arguments. This keyword argument is
                    # invalid.
                    invalid_kwargs.append(u'{0}={1}'.format(key, val))
            continue

        else:
            string_kwarg = salt.utils.args.parse_input([arg], condition=False)[1]  # pylint: disable=W0632
            if string_kwarg:
                if argspec.keywords or next(six.iterkeys(string_kwarg)) in argspec.args:
                    # Function supports **kwargs or is a positional argument to
                    # the function.
                    _kwargs.update(string_kwarg)
                else:
                    # **kwargs not in argspec and parsed argument name not in
                    # list of positional arguments. This keyword argument is
                    # invalid.
                    for key, val in six.iteritems(string_kwarg):
                        invalid_kwargs.append(u'{0}={1}'.format(key, val))
            else:
                _args.append(arg)

    if invalid_kwargs and not ignore_invalid:
        salt.utils.args.invalid_kwargs(invalid_kwargs)

    if argspec.keywords and isinstance(data, dict):
        # this function accepts **kwargs, pack in the publish data
        for key, val in six.iteritems(data):
            _kwargs[u'__pub_{0}'.format(key)] = val

    return _args, _kwargs


def eval_master_func(opts):
    '''
    Evaluate master function if master type is 'func'
    and save it result in opts['master']
    '''
    if u'__master_func_evaluated' not in opts:
        # split module and function and try loading the module
        mod_fun = opts[u'master']
        mod, fun = mod_fun.split(u'.')
        try:
            master_mod = salt.loader.raw_mod(opts, mod, fun)
            if not master_mod:
                raise KeyError
            # we take whatever the module returns as master address
            opts[u'master'] = master_mod[mod_fun]()
            # Check for valid types
            if not isinstance(opts[u'master'], (six.string_types, list)):
                raise TypeError
            opts[u'__master_func_evaluated'] = True
        except KeyError:
            log.error(u'Failed to load module %s', mod_fun)
            sys.exit(salt.defaults.exitcodes.EX_GENERIC)
        except TypeError:
            log.error(u'%s returned from %s is not a string', opts[u'master'], mod_fun)
            sys.exit(salt.defaults.exitcodes.EX_GENERIC)
        log.info(u'Evaluated master from module: %s', mod_fun)


def master_event(type, master=None):
    '''
    Centralized master event function which will return event type based on event_map
    '''
    event_map = {u'connected': u'__master_connected',
                 u'disconnected': u'__master_disconnected',
                 u'failback': u'__master_failback',
                 u'alive': u'__master_alive'}

    if type == u'alive' and master is not None:
        return u'{0}_{1}'.format(event_map.get(type), master)

    return event_map.get(type, None)


class MinionBase(object):
    def __init__(self, opts):
        self.opts = opts

    @staticmethod
    def process_schedule(minion, loop_interval):
        try:
            if hasattr(minion, u'schedule'):
                minion.schedule.eval()
            else:
                log.error(u'Minion scheduler not initialized. Scheduled jobs will not be run.')
                return
            # Check if scheduler requires lower loop interval than
            # the loop_interval setting
            if minion.schedule.loop_interval < loop_interval:
                loop_interval = minion.schedule.loop_interval
                log.debug(
                    u'Overriding loop_interval because of scheduled jobs.'
                )
        except Exception as exc:
            log.error(u'Exception %s occurred in scheduled job', exc)
        return loop_interval

    def process_beacons(self, functions):
        '''
        Evaluate all of the configured beacons, grab the config again in case
        the pillar or grains changed
        '''
        if u'config.merge' in functions:
            b_conf = functions[u'config.merge'](u'beacons', self.opts[u'beacons'], omit_opts=True)
            if b_conf:
                return self.beacons.process(b_conf, self.opts[u'grains'])  # pylint: disable=no-member
        return []

    @tornado.gen.coroutine
    def eval_master(self,
                    opts,
                    timeout=60,
                    safe=True,
                    failed=False,
                    failback=False):
        '''
        Evaluates and returns a tuple of the current master address and the pub_channel.

        In standard mode, just creates a pub_channel with the given master address.

        With master_type=func evaluates the current master address from the given
        module and then creates a pub_channel.

        With master_type=failover takes the list of masters and loops through them.
        The first one that allows the minion to create a pub_channel is then
        returned. If this function is called outside the minions initialization
        phase (for example from the minions main event-loop when a master connection
        loss was detected), 'failed' should be set to True. The current
        (possibly failed) master will then be removed from the list of masters.
        '''
        # return early if we are not connecting to a master
        if opts[u'master_type'] == u'disable':
            log.warning(u'Master is set to disable, skipping connection')
            self.connected = False
            raise tornado.gen.Return((None, None))
        # check if master_type was altered from its default
        elif opts[u'master_type'] != u'str' and opts[u'__role'] != u'syndic':
            # check for a valid keyword
            if opts[u'master_type'] == u'func':
                eval_master_func(opts)

            # if failover or distributed is set, master has to be of type list
            elif opts[u'master_type'] in (u'failover', u'distributed'):
                if isinstance(opts[u'master'], list):
                    log.info(
                        u'Got list of available master addresses: %s',
                        opts[u'master']
                    )

                    if opts[u'master_type'] == u'distributed':
                        master_len = len(opts[u'master'])
                        if master_len > 1:
                            secondary_masters = opts[u'master'][1:]
                            master_idx = crc32(opts[u'id']) % master_len
                            try:
                                preferred_masters = opts[u'master']
                                preferred_masters[0] = opts[u'master'][master_idx]
                                preferred_masters[1:] = [m for m in opts[u'master'] if m != preferred_masters[0]]
                                opts[u'master'] = preferred_masters
                                log.info(u'Distributed to the master at \'{0}\'.'.format(opts[u'master'][0]))
                            except (KeyError, AttributeError, TypeError):
                                log.warning(u'Failed to distribute to a specific master.')
                        else:
                            log.warning(u'master_type = distributed needs more than 1 master.')

                    if opts[u'master_shuffle']:
                        if opts[u'master_failback']:
                            secondary_masters = opts[u'master'][1:]
                            shuffle(secondary_masters)
                            opts[u'master'][1:] = secondary_masters
                        else:
                            shuffle(opts[u'master'])
                    opts[u'auth_tries'] = 0
                    if opts[u'master_failback'] and opts[u'master_failback_interval'] == 0:
                        opts[u'master_failback_interval'] = opts[u'master_alive_interval']
                # if opts['master'] is a str and we have never created opts['master_list']
                elif isinstance(opts[u'master'], six.string_types) and (u'master_list' not in opts):
                    # We have a string, but a list was what was intended. Convert.
                    # See issue 23611 for details
                    opts[u'master'] = [opts[u'master']]
                elif opts[u'__role'] == u'syndic':
                    log.info(u'Syndic setting master_syndic to \'%s\'', opts[u'master'])

                # if failed=True, the minion was previously connected
                # we're probably called from the minions main-event-loop
                # because a master connection loss was detected. remove
                # the possibly failed master from the list of masters.
                elif failed:
                    if failback:
                        # failback list of masters to original config
                        opts[u'master'] = opts[u'master_list']
                    else:
                        log.info(
                            u'Moving possibly failed master %s to the end of '
                            u'the list of masters', opts[u'master']
                        )
                        if opts[u'master'] in opts[u'local_masters']:
                            # create new list of master with the possibly failed
                            # one moved to the end
                            failed_master = opts[u'master']
                            opts[u'master'] = [x for x in opts[u'local_masters'] if opts[u'master'] != x]
                            opts[u'master'].append(failed_master)
                        else:
                            opts[u'master'] = opts[u'master_list']
                else:
                    msg = (u'master_type set to \'failover\' but \'master\' '
                           u'is not of type list but of type '
                           u'{0}'.format(type(opts[u'master'])))
                    log.error(msg)
                    sys.exit(salt.defaults.exitcodes.EX_GENERIC)
                # If failover is set, minion have to failover on DNS errors instead of retry DNS resolve.
                # See issue 21082 for details
                if opts[u'retry_dns'] and opts[u'master_type'] == u'failover':
                    msg = (u'\'master_type\' set to \'failover\' but \'retry_dns\' is not 0. '
                           u'Setting \'retry_dns\' to 0 to failover to the next master on DNS errors.')
                    log.critical(msg)
                    opts[u'retry_dns'] = 0
            else:
                msg = (u'Invalid keyword \'{0}\' for variable '
                       u'\'master_type\''.format(opts[u'master_type']))
                log.error(msg)
                sys.exit(salt.defaults.exitcodes.EX_GENERIC)

        # FIXME: if SMinion don't define io_loop, it can't switch master see #29088
        # Specify kwargs for the channel factory so that SMinion doesn't need to define an io_loop
        # (The channel factories will set a default if the kwarg isn't passed)
        factory_kwargs = {u'timeout': timeout, u'safe': safe}
        if getattr(self, u'io_loop', None):
            factory_kwargs[u'io_loop'] = self.io_loop  # pylint: disable=no-member

        tries = opts.get(u'master_tries', 1)
        attempts = 0

        # if we have a list of masters, loop through them and be
        # happy with the first one that allows us to connect
        if isinstance(opts[u'master'], list):
            conn = False
            # shuffle the masters and then loop through them
            opts[u'local_masters'] = copy.copy(opts[u'master'])
            if opts[u'random_master']:
                shuffle(opts[u'local_masters'])
            last_exc = None
            opts[u'master_uri_list'] = list()

            # This sits outside of the connection loop below because it needs to set
            # up a list of master URIs regardless of which masters are available
            # to connect _to_. This is primarily used for masterless mode, when
            # we need a list of master URIs to fire calls back to.
            for master in opts[u'local_masters']:
                opts[u'master'] = master
                opts.update(prep_ip_port(opts))
                opts[u'master_uri_list'].append(resolve_dns(opts)[u'master_uri'])

            while True:
                if attempts != 0:
                    # Give up a little time between connection attempts
                    # to allow the IOLoop to run any other scheduled tasks.
                    yield tornado.gen.sleep(opts[u'acceptance_wait_time'])
                attempts += 1
                if tries > 0:
                    log.debug(
                        u'Connecting to master. Attempt %s of %s',
                        attempts, tries
                    )
                else:
                    log.debug(
                        u'Connecting to master. Attempt %s (infinite attempts)',
                        attempts
                    )
                for master in opts[u'local_masters']:
                    opts[u'master'] = master
                    opts.update(prep_ip_port(opts))
                    opts.update(resolve_dns(opts))

                    # on first run, update self.opts with the whole master list
                    # to enable a minion to re-use old masters if they get fixed
                    if u'master_list' not in opts:
                        opts[u'master_list'] = copy.copy(opts[u'local_masters'])

                    self.opts = opts

                    try:
                        pub_channel = salt.transport.client.AsyncPubChannel.factory(opts, **factory_kwargs)
                        yield pub_channel.connect()
                        conn = True
                        break
                    except SaltClientError as exc:
                        last_exc = exc
                        log.info(
                            u'Master %s could not be reached, trying next '
                            u'next master (if any)', opts[u'master']
                        )
                        continue

                if not conn:
                    if attempts == tries:
                        # Exhausted all attempts. Return exception.
                        self.connected = False
                        self.opts[u'master'] = copy.copy(self.opts[u'local_masters'])
                        log.error(
                            u'No master could be reached or all masters '
                            u'denied the minion\'s connection attempt.'
                        )
                        # If the code reaches this point, 'last_exc'
                        # should already be set.
                        raise last_exc  # pylint: disable=E0702
                else:
                    self.tok = pub_channel.auth.gen_token(u'salt')
                    self.connected = True
                    raise tornado.gen.Return((opts[u'master'], pub_channel))

        # single master sign in
        else:
            if opts[u'random_master']:
                log.warning(u'random_master is True but there is only one master specified. Ignoring.')
            while True:
                if attempts != 0:
                    # Give up a little time between connection attempts
                    # to allow the IOLoop to run any other scheduled tasks.
                    yield tornado.gen.sleep(opts[u'acceptance_wait_time'])
                attempts += 1
                if tries > 0:
                    log.debug(
                        u'Connecting to master. Attempt %s of %s',
                        attempts, tries
                    )
                else:
                    log.debug(
                        u'Connecting to master. Attempt %s (infinite attempts)',
                        attempts
                    )
                opts.update(prep_ip_port(opts))
                opts.update(resolve_dns(opts))
                try:
                    if self.opts[u'transport'] == u'detect':
                        self.opts[u'detect_mode'] = True
                        for trans in (u'zeromq', u'tcp'):
                            if trans == u'zeromq' and not HAS_ZMQ:
                                continue
                            self.opts[u'transport'] = trans
                            pub_channel = salt.transport.client.AsyncPubChannel.factory(self.opts, **factory_kwargs)
                            yield pub_channel.connect()
                            if not pub_channel.auth.authenticated:
                                continue
                            del self.opts[u'detect_mode']
                            break
                    else:
                        pub_channel = salt.transport.client.AsyncPubChannel.factory(self.opts, **factory_kwargs)
                        yield pub_channel.connect()
                    self.tok = pub_channel.auth.gen_token(u'salt')
                    self.connected = True
                    raise tornado.gen.Return((opts[u'master'], pub_channel))
                except SaltClientError as exc:
                    if attempts == tries:
                        # Exhausted all attempts. Return exception.
                        self.connected = False
                        raise exc


class SMinion(MinionBase):
    '''
    Create an object that has loaded all of the minion module functions,
    grains, modules, returners etc.  The SMinion allows developers to
    generate all of the salt minion functions and present them with these
    functions for general use.
    '''
    def __init__(self, opts):
        # Late setup of the opts grains, so we can log from the grains module
        opts[u'grains'] = salt.loader.grains(opts)
        super(SMinion, self).__init__(opts)

        # Clean out the proc directory (default /var/cache/salt/minion/proc)
        if (self.opts.get(u'file_client', u'remote') == u'remote'
                or self.opts.get(u'use_master_when_local', False)):
            if self.opts[u'transport'] == u'zeromq' and HAS_ZMQ:
                io_loop = zmq.eventloop.ioloop.ZMQIOLoop()
            else:
                io_loop = LOOP_CLASS.current()
            io_loop.run_sync(
                lambda: self.eval_master(self.opts, failed=True)
            )
        self.gen_modules(initial_load=True)

        # If configured, cache pillar data on the minion
        if self.opts[u'file_client'] == u'remote' and self.opts.get(u'minion_pillar_cache', False):
            import yaml
            from salt.utils.yamldumper import SafeOrderedDumper
            pdir = os.path.join(self.opts[u'cachedir'], u'pillar')
            if not os.path.isdir(pdir):
                os.makedirs(pdir, 0o700)
            ptop = os.path.join(pdir, u'top.sls')
            if self.opts[u'environment'] is not None:
                penv = self.opts[u'environment']
            else:
                penv = u'base'
            cache_top = {penv: {self.opts[u'id']: [u'cache']}}
            with salt.utils.files.fopen(ptop, u'wb') as fp_:
                fp_.write(
                    yaml.dump(
                        cache_top,
                        Dumper=SafeOrderedDumper
                    )
                )
                os.chmod(ptop, 0o600)
            cache_sls = os.path.join(pdir, u'cache.sls')
            with salt.utils.files.fopen(cache_sls, u'wb') as fp_:
                fp_.write(
                    yaml.dump(
                        self.opts[u'pillar'],
                        Dumper=SafeOrderedDumper
                    )
                )
                os.chmod(cache_sls, 0o600)

    def gen_modules(self, initial_load=False):
        '''
        Tell the minion to reload the execution modules

        CLI Example:

        .. code-block:: bash

            salt '*' sys.reload_modules
        '''
        self.opts[u'pillar'] = salt.pillar.get_pillar(
            self.opts,
            self.opts[u'grains'],
            self.opts[u'id'],
            self.opts[u'environment'],
            pillarenv=self.opts.get(u'pillarenv'),
        ).compile_pillar()

        self.utils = salt.loader.utils(self.opts)
        self.functions = salt.loader.minion_mods(self.opts, utils=self.utils)
        self.serializers = salt.loader.serializers(self.opts)
        self.returners = salt.loader.returners(self.opts, self.functions)
        self.proxy = salt.loader.proxy(self.opts, self.functions, self.returners, None)
        # TODO: remove
        self.function_errors = {}  # Keep the funcs clean
        self.states = salt.loader.states(self.opts,
                self.functions,
                self.utils,
                self.serializers)
        self.rend = salt.loader.render(self.opts, self.functions)
        self.matcher = Matcher(self.opts, self.functions)
        self.functions[u'sys.reload_modules'] = self.gen_modules
        self.executors = salt.loader.executors(self.opts)


class MasterMinion(object):
    '''
    Create a fully loaded minion function object for generic use on the
    master. What makes this class different is that the pillar is
    omitted, otherwise everything else is loaded cleanly.
    '''
    def __init__(
            self,
            opts,
            returners=True,
            states=True,
            rend=True,
            matcher=True,
            whitelist=None,
            ignore_config_errors=True):
        self.opts = salt.config.minion_config(opts[u'conf_file'], ignore_config_errors=ignore_config_errors)
        self.opts.update(opts)
        self.whitelist = whitelist
        self.opts[u'grains'] = salt.loader.grains(opts)
        self.opts[u'pillar'] = {}
        self.mk_returners = returners
        self.mk_states = states
        self.mk_rend = rend
        self.mk_matcher = matcher
        self.gen_modules(initial_load=True)

    def gen_modules(self, initial_load=False):
        '''
        Tell the minion to reload the execution modules

        CLI Example:

        .. code-block:: bash

            salt '*' sys.reload_modules
        '''
        self.utils = salt.loader.utils(self.opts)
        self.functions = salt.loader.minion_mods(
            self.opts,
            utils=self.utils,
            whitelist=self.whitelist,
            initial_load=initial_load)
        self.serializers = salt.loader.serializers(self.opts)
        if self.mk_returners:
            self.returners = salt.loader.returners(self.opts, self.functions)
        if self.mk_states:
            self.states = salt.loader.states(self.opts,
                                             self.functions,
                                             self.utils,
                                             self.serializers)
        if self.mk_rend:
            self.rend = salt.loader.render(self.opts, self.functions)
        if self.mk_matcher:
            self.matcher = Matcher(self.opts, self.functions)
        self.functions[u'sys.reload_modules'] = self.gen_modules


class MinionManager(MinionBase):
    '''
    Create a multi minion interface, this creates as many minions as are
    defined in the master option and binds each minion object to a respective
    master.
    '''
    def __init__(self, opts):
        super(MinionManager, self).__init__(opts)
        self.auth_wait = self.opts[u'acceptance_wait_time']
        self.max_auth_wait = self.opts[u'acceptance_wait_time_max']
        self.minions = []
        self.jid_queue = []

        if HAS_ZMQ:
            zmq.eventloop.ioloop.install()
        self.io_loop = LOOP_CLASS.current()
        self.process_manager = ProcessManager(name=u'MultiMinionProcessManager')
        self.io_loop.spawn_callback(self.process_manager.run, async=True)

    def __del__(self):
        self.destroy()

    def _bind(self):
        # start up the event publisher, so we can see events during startup
        self.event_publisher = salt.utils.event.AsyncEventPublisher(
            self.opts,
            io_loop=self.io_loop,
        )
        self.event = salt.utils.event.get_event(u'minion', opts=self.opts, io_loop=self.io_loop)
        self.event.subscribe(u'')
        self.event.set_event_handler(self.handle_event)

    @tornado.gen.coroutine
    def handle_event(self, package):
        yield [minion.handle_event(package) for minion in self.minions]

    def _create_minion_object(self, opts, timeout, safe,
                              io_loop=None, loaded_base_name=None,
                              jid_queue=None):
        '''
        Helper function to return the correct type of object
        '''
        return Minion(opts,
                      timeout,
                      safe,
                      io_loop=io_loop,
                      loaded_base_name=loaded_base_name,
                      jid_queue=jid_queue)

    def _spawn_minions(self):
        '''
        Spawn all the coroutines which will sign in to masters
        '''
        masters = self.opts[u'master']
        if (self.opts[u'master_type'] in (u'failover', u'distributed')) or not isinstance(self.opts[u'master'], list):
            masters = [masters]

        for master in masters:
            s_opts = copy.deepcopy(self.opts)
            s_opts[u'master'] = master
            s_opts[u'multimaster'] = True
            minion = self._create_minion_object(s_opts,
                                                s_opts[u'auth_timeout'],
                                                False,
                                                io_loop=self.io_loop,
                                                loaded_base_name=u'salt.loader.{0}'.format(s_opts[u'master']),
                                                jid_queue=self.jid_queue,
                                               )
            self.minions.append(minion)
            self.io_loop.spawn_callback(self._connect_minion, minion)

    @tornado.gen.coroutine
    def _connect_minion(self, minion):
        '''
        Create a minion, and asynchronously connect it to a master
        '''
        last = 0  # never have we signed in
        auth_wait = minion.opts[u'acceptance_wait_time']
        failed = False
        while True:
            try:
                yield minion.connect_master(failed=failed)
                minion.tune_in(start=False)
                break
            except SaltClientError as exc:
                failed = True
                log.error(
                    u'Error while bringing up minion for multi-master. Is '
                    u'master at %s responding?', minion.opts[u'master']
                )
                last = time.time()
                if auth_wait < self.max_auth_wait:
                    auth_wait += self.auth_wait
                yield tornado.gen.sleep(auth_wait)  # TODO: log?
            except Exception as e:
                failed = True
                log.critical(
                    u'Unexpected error while connecting to %s',
                    minion.opts[u'master'], exc_info=True
                )

    # Multi Master Tune In
    def tune_in(self):
        '''
        Bind to the masters

        This loop will attempt to create connections to masters it hasn't connected
        to yet, but once the initial connection is made it is up to ZMQ to do the
        reconnect (don't know of an API to get the state here in salt)
        '''
        self._bind()

        # Fire off all the minion coroutines
        self._spawn_minions()

        # serve forever!
        self.io_loop.start()

    @property
    def restart(self):
        for minion in self.minions:
            if minion.restart:
                return True
        return False

    def stop(self, signum):
        for minion in self.minions:
            minion.process_manager.stop_restarting()
            minion.process_manager.send_signal_to_processes(signum)
            # kill any remaining processes
            minion.process_manager.kill_children()
            minion.destroy()

    def destroy(self):
        for minion in self.minions:
            minion.destroy()


class Minion(MinionBase):
    '''
    This class instantiates a minion, runs connections for a minion,
    and loads all of the functions into the minion
    '''
    def __init__(self, opts, timeout=60, safe=True, loaded_base_name=None, io_loop=None, jid_queue=None):  # pylint: disable=W0231
        '''
        Pass in the options dict
        '''
        # this means that the parent class doesn't know *which* master we connect to
        super(Minion, self).__init__(opts)
        self.timeout = timeout
        self.safe = safe

        self._running = None
        self.win_proc = []
        self.loaded_base_name = loaded_base_name
        self.connected = False
        self.restart = False
        # Flag meaning minion has finished initialization including first connect to the master.
        # True means the Minion is fully functional and ready to handle events.
        self.ready = False
        self.jid_queue = jid_queue

        if io_loop is None:
            if HAS_ZMQ:
                zmq.eventloop.ioloop.install()
            self.io_loop = LOOP_CLASS.current()
        else:
            self.io_loop = io_loop

        # Warn if ZMQ < 3.2
        if HAS_ZMQ:
            try:
                zmq_version_info = zmq.zmq_version_info()
            except AttributeError:
                # PyZMQ <= 2.1.9 does not have zmq_version_info, fall back to
                # using zmq.zmq_version() and build a version info tuple.
                zmq_version_info = tuple(
                    [int(x) for x in zmq.zmq_version().split(u'.')]  # pylint: disable=no-member
                )
            if zmq_version_info < (3, 2):
                log.warning(
                    u'You have a version of ZMQ less than ZMQ 3.2! There are '
                    u'known connection keep-alive issues with ZMQ < 3.2 which '
                    u'may result in loss of contact with minions. Please '
                    u'upgrade your ZMQ!'
                )
        # Late setup the of the opts grains, so we can log from the grains
        # module.  If this is a proxy, however, we need to init the proxymodule
        # before we can get the grains.  We do this for proxies in the
        # post_master_init
        if not salt.utils.platform.is_proxy():
            self.opts[u'grains'] = salt.loader.grains(opts)

        log.info(u'Creating minion process manager')

        if self.opts[u'random_startup_delay']:
            sleep_time = random.randint(0, self.opts[u'random_startup_delay'])
            log.info(
                u'Minion sleeping for %s seconds due to configured '
                u'startup_delay between 0 and %s seconds',
                sleep_time, self.opts[u'random_startup_delay']
            )
            time.sleep(sleep_time)

        self.process_manager = ProcessManager(name=u'MinionProcessManager')
        self.io_loop.spawn_callback(self.process_manager.run, async=True)
        # We don't have the proxy setup yet, so we can't start engines
        # Engines need to be able to access __proxy__
        if not salt.utils.platform.is_proxy():
            self.io_loop.spawn_callback(salt.engines.start_engines, self.opts,
                                        self.process_manager)

        # Install the SIGINT/SIGTERM handlers if not done so far
        if signal.getsignal(signal.SIGINT) is signal.SIG_DFL:
            # No custom signal handling was added, install our own
            signal.signal(signal.SIGINT, self._handle_signals)

        if signal.getsignal(signal.SIGTERM) is signal.SIG_DFL:
            # No custom signal handling was added, install our own
            signal.signal(signal.SIGTERM, self._handle_signals)

    def _handle_signals(self, signum, sigframe):  # pylint: disable=unused-argument
        self._running = False
        # escalate the signals to the process manager
        self.process_manager.stop_restarting()
        self.process_manager.send_signal_to_processes(signum)
        # kill any remaining processes
        self.process_manager.kill_children()
        time.sleep(1)
        sys.exit(0)

    def sync_connect_master(self, timeout=None, failed=False):
        '''
        Block until we are connected to a master
        '''
        self._sync_connect_master_success = False
        log.debug(u"sync_connect_master")

        def on_connect_master_future_done(future):
            self._sync_connect_master_success = True
            self.io_loop.stop()

        self._connect_master_future = self.connect_master(failed=failed)
        # finish connecting to master
        self._connect_master_future.add_done_callback(on_connect_master_future_done)
        if timeout:
            self.io_loop.call_later(timeout, self.io_loop.stop)
        try:
            self.io_loop.start()
        except KeyboardInterrupt:
            self.destroy()
        # I made the following 3 line oddity to preserve traceback.
        # Please read PR #23978 before changing, hopefully avoiding regressions.
        # Good luck, we're all counting on you.  Thanks.
        future_exception = self._connect_master_future.exc_info()
        if future_exception:
            # This needs to be re-raised to preserve restart_on_error behavior.
            raise six.reraise(*future_exception)
        if timeout and self._sync_connect_master_success is False:
            raise SaltDaemonNotRunning(u'Failed to connect to the salt-master')

    @tornado.gen.coroutine
    def connect_master(self, failed=False):
        '''
        Return a future which will complete when you are connected to a master
        '''
        master, self.pub_channel = yield self.eval_master(self.opts, self.timeout, self.safe, failed)
        yield self._post_master_init(master)

    # TODO: better name...
    @tornado.gen.coroutine
    def _post_master_init(self, master):
        '''
        Function to finish init after connecting to a master

        This is primarily loading modules, pillars, etc. (since they need
        to know which master they connected to)

        If this function is changed, please check ProxyMinion._post_master_init
        to see if those changes need to be propagated.

        Minions and ProxyMinions need significantly different post master setups,
        which is why the differences are not factored out into separate helper
        functions.
        '''
        if self.connected:
            self.opts[u'master'] = master

            # Initialize pillar before loader to make pillar accessible in modules
            self.opts[u'pillar'] = yield salt.pillar.get_async_pillar(
                self.opts,
                self.opts[u'grains'],
                self.opts[u'id'],
                self.opts[u'environment'],
                pillarenv=self.opts.get(u'pillarenv')
            ).compile_pillar()

        self.functions, self.returners, self.function_errors, self.executors = self._load_modules()
        self.serial = salt.payload.Serial(self.opts)
        self.mod_opts = self._prep_mod_opts()
        self.matcher = Matcher(self.opts, self.functions)
        self.beacons = salt.beacons.Beacon(self.opts, self.functions)
        uid = salt.utils.get_uid(user=self.opts.get(u'user', None))
        self.proc_dir = get_proc_dir(self.opts[u'cachedir'], uid=uid)

        self.schedule = salt.utils.schedule.Schedule(
            self.opts,
            self.functions,
            self.returners,
            cleanup=[master_event(type=u'alive')])

        # add default scheduling jobs to the minions scheduler
        if self.opts[u'mine_enabled'] and u'mine.update' in self.functions:
            self.schedule.add_job({
                u'__mine_interval':
                {
                    u'function': u'mine.update',
                    u'minutes': self.opts[u'mine_interval'],
                    u'jid_include': True,
                    u'maxrunning': 2,
                    u'return_job': self.opts.get(u'mine_return_job', False)
                }
            }, persist=True)
            log.info(u'Added mine.update to scheduler')
        else:
            self.schedule.delete_job(u'__mine_interval', persist=True)

        # add master_alive job if enabled
        if (self.opts[u'transport'] != u'tcp' and
                self.opts[u'master_alive_interval'] > 0 and
                self.connected):
            self.schedule.add_job({
                master_event(type=u'alive', master=self.opts[u'master']):
                {
                    u'function': u'status.master',
                    u'seconds': self.opts[u'master_alive_interval'],
                    u'jid_include': True,
                    u'maxrunning': 1,
                    u'return_job': False,
                    u'kwargs': {u'master': self.opts[u'master'],
                                u'connected': True}
                }
            }, persist=True)
            if self.opts[u'master_failback'] and \
                    u'master_list' in self.opts and \
                    self.opts[u'master'] != self.opts[u'master_list'][0]:
                self.schedule.add_job({
                    master_event(type=u'failback'):
                    {
                        u'function': u'status.ping_master',
                        u'seconds': self.opts[u'master_failback_interval'],
                        u'jid_include': True,
                        u'maxrunning': 1,
                        u'return_job': False,
                        u'kwargs': {u'master': self.opts[u'master_list'][0]}
                    }
                }, persist=True)
            else:
                self.schedule.delete_job(master_event(type=u'failback'), persist=True)
        else:
            self.schedule.delete_job(master_event(type=u'alive', master=self.opts[u'master']), persist=True)
            self.schedule.delete_job(master_event(type=u'failback'), persist=True)

        self.grains_cache = self.opts[u'grains']
        self.ready = True

    def _return_retry_timer(self):
        '''
        Based on the minion configuration, either return a randomized timer or
        just return the value of the return_retry_timer.
        '''
        msg = u'Minion return retry timer set to {0} seconds'
        # future lint: disable=str-format-in-logging
        if self.opts.get(u'return_retry_timer_max'):
            try:
                random_retry = randint(self.opts[u'return_retry_timer'], self.opts[u'return_retry_timer_max'])
                log.debug(msg.format(random_retry) + u' (randomized)')
                return random_retry
            except ValueError:
                # Catch wiseguys using negative integers here
                log.error(
                    u'Invalid value (return_retry_timer: %s or '
                    u'return_retry_timer_max: %s). Both must be positive '
                    u'integers.',
                    self.opts[u'return_retry_timer'],
                    self.opts[u'return_retry_timer_max'],
                )
                log.debug(msg.format(DEFAULT_MINION_OPTS[u'return_retry_timer']))
                return DEFAULT_MINION_OPTS[u'return_retry_timer']
        else:
            log.debug(msg.format(self.opts.get(u'return_retry_timer')))
            return self.opts.get(u'return_retry_timer')
        # future lint: enable=str-format-in-logging

    def _prep_mod_opts(self):
        '''
        Returns a copy of the opts with key bits stripped out
        '''
        mod_opts = {}
        for key, val in six.iteritems(self.opts):
            if key == u'logger':
                continue
            mod_opts[key] = val
        return mod_opts

    def _load_modules(self, force_refresh=False, notify=False, grains=None):
        '''
        Return the functions and the returners loaded up from the loader
        module
        '''
        # if this is a *nix system AND modules_max_memory is set, lets enforce
        # a memory limit on module imports
        # this feature ONLY works on *nix like OSs (resource module doesn't work on windows)
        modules_max_memory = False
        if self.opts.get(u'modules_max_memory', -1) > 0 and HAS_PSUTIL and HAS_RESOURCE:
            log.debug(
                u'modules_max_memory set, enforcing a maximum of %s',
                self.opts[u'modules_max_memory']
            )
            modules_max_memory = True
            old_mem_limit = resource.getrlimit(resource.RLIMIT_AS)
            rss, vms = psutil.Process(os.getpid()).memory_info()
            mem_limit = rss + vms + self.opts[u'modules_max_memory']
            resource.setrlimit(resource.RLIMIT_AS, (mem_limit, mem_limit))
        elif self.opts.get(u'modules_max_memory', -1) > 0:
            if not HAS_PSUTIL:
                log.error(u'Unable to enforce modules_max_memory because psutil is missing')
            if not HAS_RESOURCE:
                log.error(u'Unable to enforce modules_max_memory because resource is missing')

        # This might be a proxy minion
        if hasattr(self, u'proxy'):
            proxy = self.proxy
        else:
            proxy = None

        if grains is None:
            self.opts[u'grains'] = salt.loader.grains(self.opts, force_refresh, proxy=proxy)
        self.utils = salt.loader.utils(self.opts, proxy=proxy)

        if self.opts.get(u'multimaster', False):
            s_opts = copy.deepcopy(self.opts)
            functions = salt.loader.minion_mods(s_opts, utils=self.utils, proxy=proxy,
                                                loaded_base_name=self.loaded_base_name, notify=notify)
        else:
            functions = salt.loader.minion_mods(self.opts, utils=self.utils, notify=notify, proxy=proxy)
        returners = salt.loader.returners(self.opts, functions, proxy=proxy)
        errors = {}
        if u'_errors' in functions:
            errors = functions[u'_errors']
            functions.pop(u'_errors')

        # we're done, reset the limits!
        if modules_max_memory is True:
            resource.setrlimit(resource.RLIMIT_AS, old_mem_limit)

        executors = salt.loader.executors(self.opts, functions, proxy=proxy)

        return functions, returners, errors, executors

    def _send_req_sync(self, load, timeout):

        if self.opts[u'minion_sign_messages']:
            log.trace(u'Signing event to be published onto the bus.')
            minion_privkey_path = os.path.join(self.opts[u'pki_dir'], u'minion.pem')
            sig = salt.crypt.sign_message(minion_privkey_path, salt.serializers.msgpack.serialize(load))
            load[u'sig'] = sig

        channel = salt.transport.Channel.factory(self.opts)
        return channel.send(load, timeout=timeout)

    @tornado.gen.coroutine
    def _send_req_async(self, load, timeout):

        if self.opts[u'minion_sign_messages']:
            log.trace(u'Signing event to be published onto the bus.')
            minion_privkey_path = os.path.join(self.opts[u'pki_dir'], u'minion.pem')
            sig = salt.crypt.sign_message(minion_privkey_path, salt.serializers.msgpack.serialize(load))
            load[u'sig'] = sig

        channel = salt.transport.client.AsyncReqChannel.factory(self.opts)
        ret = yield channel.send(load, timeout=timeout)
        raise tornado.gen.Return(ret)

    def _fire_master(self, data=None, tag=None, events=None, pretag=None, timeout=60, sync=True, timeout_handler=None):
        '''
        Fire an event on the master, or drop message if unable to send.
        '''
        load = {u'id': self.opts[u'id'],
                u'cmd': u'_minion_event',
                u'pretag': pretag,
                u'tok': self.tok}
        if events:
            load[u'events'] = events
        elif data and tag:
            load[u'data'] = data
            load[u'tag'] = tag
        elif not data and tag:
            load[u'data'] = {}
            load[u'tag'] = tag
        else:
            return

        if sync:
            try:
                self._send_req_sync(load, timeout)
            except salt.exceptions.SaltReqTimeoutError:
                log.info(u'fire_master failed: master could not be contacted. Request timed out.')
                return False
            except Exception:
                log.info(u'fire_master failed: %s', traceback.format_exc())
                return False
        else:
            if timeout_handler is None:
                def handle_timeout(*_):
                    log.info(u'fire_master failed: master could not be contacted. Request timed out.')
                    return True
                timeout_handler = handle_timeout

            with tornado.stack_context.ExceptionStackContext(timeout_handler):
                self._send_req_async(load, timeout, callback=lambda f: None)  # pylint: disable=unexpected-keyword-arg
        return True

    def _handle_decoded_payload(self, data):
        '''
        Override this method if you wish to handle the decoded data
        differently.
        '''
        if u'user' in data:
            log.info(
                u'User %s Executing command %s with jid %s',
                data[u'user'], data[u'fun'], data[u'jid']
            )
        else:
            log.info(
                u'Executing command %s with jid %s',
                data[u'fun'], data[u'jid']
            )
        log.debug(u'Command details %s', data)

        # Don't duplicate jobs
        log.trace(u'Started JIDs: %s', self.jid_queue)
        if self.jid_queue is not None:
            if data[u'jid'] in self.jid_queue:
                return
            else:
                self.jid_queue.append(data[u'jid'])
                if len(self.jid_queue) > self.opts[u'minion_jid_queue_hwm']:
                    self.jid_queue.pop(0)

        if isinstance(data[u'fun'], six.string_types):
            if data[u'fun'] == u'sys.reload_modules':
                self.functions, self.returners, self.function_errors, self.executors = self._load_modules()
                self.schedule.functions = self.functions
                self.schedule.returners = self.returners
        # We stash an instance references to allow for the socket
        # communication in Windows. You can't pickle functions, and thus
        # python needs to be able to reconstruct the reference on the other
        # side.
        instance = self
        multiprocessing_enabled = self.opts.get(u'multiprocessing', True)
        if multiprocessing_enabled:
            if sys.platform.startswith(u'win'):
                # let python reconstruct the minion on the other side if we're
                # running on windows
                instance = None
            with default_signals(signal.SIGINT, signal.SIGTERM):
                process = SignalHandlingMultiprocessingProcess(
                    target=self._target, args=(instance, self.opts, data, self.connected)
                )
        else:
            process = threading.Thread(
                target=self._target,
                args=(instance, self.opts, data, self.connected),
                name=data[u'jid']
            )

        if multiprocessing_enabled:
            with default_signals(signal.SIGINT, signal.SIGTERM):
                # Reset current signals before starting the process in
                # order not to inherit the current signal handlers
                process.start()
        else:
            process.start()

        # TODO: remove the windows specific check?
        if multiprocessing_enabled and not salt.utils.platform.is_windows():
            # we only want to join() immediately if we are daemonizing a process
            process.join()
        else:
            self.win_proc.append(process)

    def ctx(self):
        '''
        Return a single context manager for the minion's data
        '''
        if six.PY2:
            return contextlib.nested(
                self.functions.context_dict.clone(),
                self.returners.context_dict.clone(),
                self.executors.context_dict.clone(),
            )
        else:
            exitstack = contextlib.ExitStack()
            exitstack.enter_context(self.functions.context_dict.clone())
            exitstack.enter_context(self.returners.context_dict.clone())
            exitstack.enter_context(self.executors.context_dict.clone())
            return exitstack

    @classmethod
    def _target(cls, minion_instance, opts, data, connected):
        if not minion_instance:
            minion_instance = cls(opts)
            minion_instance.connected = connected
            if not hasattr(minion_instance, u'functions'):
                functions, returners, function_errors, executors = (
                    minion_instance._load_modules(grains=opts[u'grains'])
                    )
                minion_instance.functions = functions
                minion_instance.returners = returners
                minion_instance.function_errors = function_errors
                minion_instance.executors = executors
            if not hasattr(minion_instance, u'serial'):
                minion_instance.serial = salt.payload.Serial(opts)
            if not hasattr(minion_instance, u'proc_dir'):
                uid = salt.utils.get_uid(user=opts.get(u'user', None))
                minion_instance.proc_dir = (
                    get_proc_dir(opts[u'cachedir'], uid=uid)
                    )

        with tornado.stack_context.StackContext(minion_instance.ctx):
            if isinstance(data[u'fun'], tuple) or isinstance(data[u'fun'], list):
                Minion._thread_multi_return(minion_instance, opts, data)
            else:
                Minion._thread_return(minion_instance, opts, data)

    @classmethod
    def _thread_return(cls, minion_instance, opts, data):
        '''
        This method should be used as a threading target, start the actual
        minion side execution.
        '''
        fn_ = os.path.join(minion_instance.proc_dir, data[u'jid'])

        if opts[u'multiprocessing'] and not salt.utils.platform.is_windows():
            # Shutdown the multiprocessing before daemonizing
            salt.log.setup.shutdown_multiprocessing_logging()

            salt.utils.daemonize_if(opts)

            # Reconfigure multiprocessing logging after daemonizing
            salt.log.setup.setup_multiprocessing_logging()

        salt.utils.appendproctitle(u'{0}._thread_return {1}'.format(cls.__name__, data[u'jid']))

        sdata = {u'pid': os.getpid()}
        sdata.update(data)
        log.info(u'Starting a new job with PID %s', sdata[u'pid'])
        with salt.utils.files.fopen(fn_, u'w+b') as fp_:
            fp_.write(minion_instance.serial.dumps(sdata))
        ret = {u'success': False}
        function_name = data[u'fun']
        if function_name in minion_instance.functions:
            try:
                minion_blackout_violation = False
                if minion_instance.connected and minion_instance.opts[u'pillar'].get(u'minion_blackout', False):
                    whitelist = minion_instance.opts[u'pillar'].get(u'minion_blackout_whitelist', [])
                    # this minion is blacked out. Only allow saltutil.refresh_pillar and the whitelist
                    if function_name != u'saltutil.refresh_pillar' and function_name not in whitelist:
                        minion_blackout_violation = True
                elif minion_instance.opts[u'grains'].get(u'minion_blackout', False):
                    whitelist = minion_instance.opts[u'grains'].get(u'minion_blackout_whitelist', [])
                    if function_name != u'saltutil.refresh_pillar' and function_name not in whitelist:
                        minion_blackout_violation = True
                if minion_blackout_violation:
                    raise SaltInvocationError(u'Minion in blackout mode. Set \'minion_blackout\' '
                                             u'to False in pillar or grains to resume operations. Only '
                                             u'saltutil.refresh_pillar allowed in blackout mode.')

                func = minion_instance.functions[function_name]
                args, kwargs = load_args_and_kwargs(
                    func,
                    data[u'arg'],
                    data)
                minion_instance.functions.pack[u'__context__'][u'retcode'] = 0

                executors = data.get(u'module_executors') or opts.get(u'module_executors', [u'direct_call'])
                if isinstance(executors, six.string_types):
                    executors = [executors]
                elif not isinstance(executors, list) or not executors:
                    raise SaltInvocationError(u"Wrong executors specification: {0}. String or non-empty list expected".
                        format(executors))
                if opts.get(u'sudo_user', u'') and executors[-1] != u'sudo':
                    executors[-1] = u'sudo'  # replace the last one with sudo
                log.trace(u'Executors list %s', executors)  # pylint: disable=no-member

                for name in executors:
                    fname = u'{0}.execute'.format(name)
                    if fname not in minion_instance.executors:
                        raise SaltInvocationError(u"Executor '{0}' is not available".format(name))
                    return_data = minion_instance.executors[fname](opts, data, func, args, kwargs)
                    if return_data is not None:
                        break

                if isinstance(return_data, types.GeneratorType):
                    ind = 0
                    iret = {}
                    for single in return_data:
                        if isinstance(single, dict) and isinstance(iret, dict):
                            iret.update(single)
                        else:
                            if not iret:
                                iret = []
                            iret.append(single)
                        tag = tagify([data[u'jid'], u'prog', opts[u'id'], str(ind)], u'job')
                        event_data = {u'return': single}
                        minion_instance._fire_master(event_data, tag)
                        ind += 1
                    ret[u'return'] = iret
                else:
                    ret[u'return'] = return_data
                ret[u'retcode'] = minion_instance.functions.pack[u'__context__'].get(
                    u'retcode',
                    0
                )
                ret[u'success'] = True
            except CommandNotFoundError as exc:
                msg = u'Command required for \'{0}\' not found'.format(
                    function_name
                )
                log.debug(msg, exc_info=True)
                ret[u'return'] = u'{0}: {1}'.format(msg, exc)
                ret[u'out'] = u'nested'
            except CommandExecutionError as exc:
                log.error(
                    u'A command in \'%s\' had a problem: %s',
                    function_name, exc,
                    exc_info_on_loglevel=logging.DEBUG
                )
                ret[u'return'] = u'ERROR: {0}'.format(exc)
                ret[u'out'] = u'nested'
            except SaltInvocationError as exc:
                log.error(
                    u'Problem executing \'%s\': %s',
                    function_name, exc,
                    exc_info_on_loglevel=logging.DEBUG
                )
                ret[u'return'] = u'ERROR executing \'{0}\': {1}'.format(
                    function_name, exc
                )
                ret[u'out'] = u'nested'
            except TypeError as exc:
                msg = u'Passed invalid arguments to {0}: {1}\n{2}'.format(function_name, exc, func.__doc__)
                log.warning(msg, exc_info_on_loglevel=logging.DEBUG)
                ret[u'return'] = msg
                ret[u'out'] = u'nested'
            except Exception:
                msg = u'The minion function caused an exception'
                log.warning(msg, exc_info_on_loglevel=True)
                salt.utils.error.fire_exception(salt.exceptions.MinionError(msg), opts, job=data)
                ret[u'return'] = u'{0}: {1}'.format(msg, traceback.format_exc())
                ret[u'out'] = u'nested'
        else:
            docs = minion_instance.functions[u'sys.doc'](u'{0}*'.format(function_name))
            if docs:
                docs[function_name] = minion_instance.functions.missing_fun_string(function_name)
                ret[u'return'] = docs
            else:
                ret[u'return'] = minion_instance.functions.missing_fun_string(function_name)
                mod_name = function_name.split('.')[0]
                if mod_name in minion_instance.function_errors:
                    ret[u'return'] += u' Possible reasons: \'{0}\''.format(
                        minion_instance.function_errors[mod_name]
                    )
            ret[u'success'] = False
            ret[u'retcode'] = 254
            ret[u'out'] = u'nested'

        ret[u'jid'] = data[u'jid']
        ret[u'fun'] = data[u'fun']
        ret[u'fun_args'] = data[u'arg']
        if u'master_id' in data:
            ret[u'master_id'] = data[u'master_id']
        if u'metadata' in data:
            if isinstance(data[u'metadata'], dict):
                ret[u'metadata'] = data[u'metadata']
            else:
                log.warning(u'The metadata parameter must be a dictionary. Ignoring.')
        if minion_instance.connected:
            minion_instance._return_pub(
                ret,
                timeout=minion_instance._return_retry_timer()
            )

        # Add default returners from minion config
        # Should have been coverted to comma-delimited string already
        if isinstance(opts.get(u'return'), six.string_types):
            if data[u'ret']:
                data[u'ret'] = u','.join((data[u'ret'], opts[u'return']))
            else:
                data[u'ret'] = opts[u'return']

        log.debug(u'minion return: %s', ret)
        # TODO: make a list? Seems odd to split it this late :/
        if data[u'ret'] and isinstance(data[u'ret'], six.string_types):
            if u'ret_config' in data:
                ret[u'ret_config'] = data[u'ret_config']
            if u'ret_kwargs' in data:
                ret[u'ret_kwargs'] = data[u'ret_kwargs']
            ret[u'id'] = opts[u'id']
            for returner in set(data[u'ret'].split(u',')):
                try:
                    returner_str = u'{0}.returner'.format(returner)
                    if returner_str in minion_instance.returners:
                        minion_instance.returners[returner_str](ret)
                    else:
                        returner_err = minion_instance.returners.missing_fun_string(returner_str)
                        log.error(
                            u'Returner %s could not be loaded: %s',
                            returner_str, returner_err
                        )
                except Exception as exc:
                    log.exception(
                        u'The return failed for job %s: %s', data[u'jid'], exc
                    )

    @classmethod
    def _thread_multi_return(cls, minion_instance, opts, data):
        '''
        This method should be used as a threading target, start the actual
        minion side execution.
        '''
<<<<<<< HEAD
        salt.utils.appendproctitle(u'{0}._thread_multi_return {1}'.format(cls.__name__, data[u'jid']))
        ret = {
            u'return': {},
            u'retcode': {},
            u'success': {}
        }
        for ind in range(0, len(data[u'fun'])):
            ret[u'success'][data[u'fun'][ind]] = False
=======
        salt.utils.appendproctitle('{0}._thread_multi_return {1}'.format(cls.__name__, data['jid']))
        multifunc_ordered = opts.get('multifunc_ordered', False)
        num_funcs = len(data['fun'])
        if multifunc_ordered:
            ret = {
                'return': [None] * num_funcs,
                'retcode': [None] * num_funcs,
                'success': [False] * num_funcs
            }
        else:
            ret = {
                'return': {},
                'retcode': {},
                'success': {}
            }

        for ind in range(0, num_funcs):
            if not multifunc_ordered:
                ret['success'][data['fun'][ind]] = False
>>>>>>> e6dc4d64
            try:
                minion_blackout_violation = False
                if minion_instance.connected and minion_instance.opts[u'pillar'].get(u'minion_blackout', False):
                    whitelist = minion_instance.opts[u'pillar'].get(u'minion_blackout_whitelist', [])
                    # this minion is blacked out. Only allow saltutil.refresh_pillar and the whitelist
                    if data[u'fun'][ind] != u'saltutil.refresh_pillar' and data[u'fun'][ind] not in whitelist:
                        minion_blackout_violation = True
                elif minion_instance.opts[u'grains'].get(u'minion_blackout', False):
                    whitelist = minion_instance.opts[u'grains'].get(u'minion_blackout_whitelist', [])
                    if data[u'fun'][ind] != u'saltutil.refresh_pillar' and data[u'fun'][ind] not in whitelist:
                        minion_blackout_violation = True
                if minion_blackout_violation:
                    raise SaltInvocationError(u'Minion in blackout mode. Set \'minion_blackout\' '
                                             u'to False in pillar or grains to resume operations. Only '
                                             u'saltutil.refresh_pillar allowed in blackout mode.')

                func = minion_instance.functions[data[u'fun'][ind]]

                args, kwargs = load_args_and_kwargs(
                    func,
                    data[u'arg'][ind],
                    data)
<<<<<<< HEAD
                minion_instance.functions.pack[u'__context__'][u'retcode'] = 0
                ret[u'return'][data[u'fun'][ind]] = func(*args, **kwargs)
                ret[u'retcode'][data[u'fun'][ind]] = minion_instance.functions.pack[u'__context__'].get(
                    u'retcode',
                    0
                )
                ret[u'success'][data[u'fun'][ind]] = True
            except Exception as exc:
                trb = traceback.format_exc()
                log.warning(u'The minion function caused an exception: %s', exc)
                ret[u'return'][data[u'fun'][ind]] = trb
            ret[u'jid'] = data[u'jid']
            ret[u'fun'] = data[u'fun']
            ret[u'fun_args'] = data[u'arg']
        if u'metadata' in data:
            ret[u'metadata'] = data[u'metadata']
=======
                minion_instance.functions.pack['__context__']['retcode'] = 0
                if multifunc_ordered:
                    ret['return'][ind] = func(*args, **kwargs)
                    ret['retcode'][ind] = minion_instance.functions.pack['__context__'].get(
                        'retcode',
                        0
                    )
                    ret['success'][ind] = True
                else:
                    ret['return'][data['fun'][ind]] = func(*args, **kwargs)
                    ret['retcode'][data['fun'][ind]] = minion_instance.functions.pack['__context__'].get(
                        'retcode',
                        0
                    )
                    ret['success'][data['fun'][ind]] = True
            except Exception as exc:
                trb = traceback.format_exc()
                log.warning(
                    'The minion function caused an exception: {0}'.format(
                        exc
                    )
                )
                if multifunc_ordered:
                    ret['return'][ind] = trb
                else:
                    ret['return'][data['fun'][ind]] = trb
            ret['jid'] = data['jid']
            ret['fun'] = data['fun']
            ret['fun_args'] = data['arg']
        if 'metadata' in data:
            ret['metadata'] = data['metadata']
>>>>>>> e6dc4d64
        if minion_instance.connected:
            minion_instance._return_pub(
                ret,
                timeout=minion_instance._return_retry_timer()
            )
        if data[u'ret']:
            if u'ret_config' in data:
                ret[u'ret_config'] = data[u'ret_config']
            if u'ret_kwargs' in data:
                ret[u'ret_kwargs'] = data[u'ret_kwargs']
            for returner in set(data[u'ret'].split(u',')):
                ret[u'id'] = opts[u'id']
                try:
                    minion_instance.returners[u'{0}.returner'.format(
                        returner
                    )](ret)
                except Exception as exc:
                    log.error(
                        u'The return failed for job %s: %s',
                        data[u'jid'], exc
                    )

    def _return_pub(self, ret, ret_cmd=u'_return', timeout=60, sync=True):
        '''
        Return the data from the executed command to the master server
        '''
        jid = ret.get(u'jid', ret.get(u'__jid__'))
        fun = ret.get(u'fun', ret.get(u'__fun__'))
        if self.opts[u'multiprocessing']:
            fn_ = os.path.join(self.proc_dir, jid)
            if os.path.isfile(fn_):
                try:
                    os.remove(fn_)
                except (OSError, IOError):
                    # The file is gone already
                    pass
        log.info(u'Returning information for job: %s', jid)
        if ret_cmd == u'_syndic_return':
            load = {u'cmd': ret_cmd,
                    u'id': self.opts[u'uid'],
                    u'jid': jid,
                    u'fun': fun,
                    u'arg': ret.get(u'arg'),
                    u'tgt': ret.get(u'tgt'),
                    u'tgt_type': ret.get(u'tgt_type'),
                    u'load': ret.get(u'__load__')}
            if u'__master_id__' in ret:
                load[u'master_id'] = ret[u'__master_id__']
            load[u'return'] = {}
            for key, value in six.iteritems(ret):
                if key.startswith(u'__'):
                    continue
                load[u'return'][key] = value
        else:
            load = {u'cmd': ret_cmd,
                    u'id': self.opts[u'id']}
            for key, value in six.iteritems(ret):
                load[key] = value

        if u'out' in ret:
            if isinstance(ret[u'out'], six.string_types):
                load[u'out'] = ret[u'out']
            else:
                log.error(
                    u'Invalid outputter %s. This is likely a bug.',
                    ret[u'out']
                )
        else:
            try:
                oput = self.functions[fun].__outputter__
            except (KeyError, AttributeError, TypeError):
                pass
            else:
                if isinstance(oput, six.string_types):
                    load[u'out'] = oput
        if self.opts[u'cache_jobs']:
            # Local job cache has been enabled
            salt.utils.minion.cache_jobs(self.opts, load[u'jid'], ret)

        if not self.opts[u'pub_ret']:
            return u''

        def timeout_handler(*_):
            log.warning(
               u'The minion failed to return the job information for job %s. '
               u'This is often due to the master being shut down or '
               u'overloaded. If the master is running, consider increasing '
               u'the worker_threads value.', jid
            )
            return True

        if sync:
            try:
                ret_val = self._send_req_sync(load, timeout=timeout)
            except SaltReqTimeoutError:
                timeout_handler()
                return u''
        else:
            with tornado.stack_context.ExceptionStackContext(timeout_handler):
                ret_val = self._send_req_async(load, timeout=timeout, callback=lambda f: None)  # pylint: disable=unexpected-keyword-arg

        log.trace(u'ret_val = %s', ret_val)  # pylint: disable=no-member
        return ret_val

    def _state_run(self):
        '''
        Execute a state run based on information set in the minion config file
        '''
        if self.opts[u'startup_states']:
            if self.opts.get(u'master_type', u'str') == u'disable' and \
                        self.opts.get(u'file_client', u'remote') == u'remote':
                log.warning(
                    u'Cannot run startup_states when \'master_type\' is set '
                    u'to \'disable\' and \'file_client\' is set to '
                    u'\'remote\'. Skipping.'
                )
            else:
                data = {u'jid': u'req', u'ret': self.opts.get(u'ext_job_cache', u'')}
                if self.opts[u'startup_states'] == u'sls':
                    data[u'fun'] = u'state.sls'
                    data[u'arg'] = [self.opts[u'sls_list']]
                elif self.opts[u'startup_states'] == u'top':
                    data[u'fun'] = u'state.top'
                    data[u'arg'] = [self.opts[u'top_file']]
                else:
                    data[u'fun'] = u'state.highstate'
                    data[u'arg'] = []
                self._handle_decoded_payload(data)

    def _refresh_grains_watcher(self, refresh_interval_in_minutes):
        '''
        Create a loop that will fire a pillar refresh to inform a master about a change in the grains of this minion
        :param refresh_interval_in_minutes:
        :return: None
        '''
        if u'__update_grains' not in self.opts.get(u'schedule', {}):
            if u'schedule' not in self.opts:
                self.opts[u'schedule'] = {}
            self.opts[u'schedule'].update({
                u'__update_grains':
                    {
                        u'function': u'event.fire',
                        u'args': [{}, u'grains_refresh'],
                        u'minutes': refresh_interval_in_minutes
                    }
            })

    def _fire_master_minion_start(self):
        # Send an event to the master that the minion is live
        self._fire_master(
            u'Minion {0} started at {1}'.format(
            self.opts[u'id'],
            time.asctime()
            ),
            u'minion_start'
        )
        # dup name spaced event
        self._fire_master(
            u'Minion {0} started at {1}'.format(
            self.opts[u'id'],
            time.asctime()
            ),
            tagify([self.opts[u'id'], u'start'], u'minion'),
        )

    def module_refresh(self, force_refresh=False, notify=False):
        '''
        Refresh the functions and returners.
        '''
        log.debug(u'Refreshing modules. Notify=%s', notify)
        self.functions, self.returners, _, self.executors = self._load_modules(force_refresh, notify=notify)

        self.schedule.functions = self.functions
        self.schedule.returners = self.returners

    def beacons_refresh(self):
        '''
        Refresh the functions and returners.
        '''
        log.debug(u'Refreshing beacons.')
        self.beacons = salt.beacons.Beacon(self.opts, self.functions)

    # TODO: only allow one future in flight at a time?
    @tornado.gen.coroutine
    def pillar_refresh(self, force_refresh=False):
        '''
        Refresh the pillar
        '''
        if self.connected:
            log.debug(u'Refreshing pillar')
            try:
                self.opts[u'pillar'] = yield salt.pillar.get_async_pillar(
                    self.opts,
                    self.opts[u'grains'],
                    self.opts[u'id'],
                    self.opts[u'environment'],
                    pillarenv=self.opts.get(u'pillarenv'),
                ).compile_pillar()
            except SaltClientError:
                # Do not exit if a pillar refresh fails.
                log.error(u'Pillar data could not be refreshed. '
                          u'One or more masters may be down!')
        self.module_refresh(force_refresh)

    def manage_schedule(self, tag, data):
        '''
        Refresh the functions and returners.
        '''
        func = data.get(u'func', None)
        name = data.get(u'name', None)
        schedule = data.get(u'schedule', None)
        where = data.get(u'where', None)
        persist = data.get(u'persist', None)

        if func == u'delete':
            self.schedule.delete_job(name, persist)
        elif func == u'add':
            self.schedule.add_job(schedule, persist)
        elif func == u'modify':
            self.schedule.modify_job(name, schedule, persist)
        elif func == u'enable':
            self.schedule.enable_schedule()
        elif func == u'disable':
            self.schedule.disable_schedule()
        elif func == u'enable_job':
            self.schedule.enable_job(name, persist)
        elif func == u'run_job':
            self.schedule.run_job(name)
        elif func == u'disable_job':
            self.schedule.disable_job(name, persist)
        elif func == u'reload':
            self.schedule.reload(schedule)
        elif func == u'list':
            self.schedule.list(where)
        elif func == u'save_schedule':
            self.schedule.save_schedule()

    def manage_beacons(self, tag, data):
        '''
        Manage Beacons
        '''
        func = data.get(u'func', None)
        name = data.get(u'name', None)
        beacon_data = data.get(u'beacon_data', None)

        if func == u'add':
            self.beacons.add_beacon(name, beacon_data)
        elif func == u'modify':
            self.beacons.modify_beacon(name, beacon_data)
        elif func == u'delete':
            self.beacons.delete_beacon(name)
        elif func == u'enable':
            self.beacons.enable_beacons()
        elif func == u'disable':
            self.beacons.disable_beacons()
        elif func == u'enable_beacon':
            self.beacons.enable_beacon(name)
        elif func == u'disable_beacon':
            self.beacons.disable_beacon(name)
        elif func == u'list':
            self.beacons.list_beacons()
        elif func == u'list_available':
            self.beacons.list_available_beacons()
        elif func == u'validate_beacon':
            self.beacons.validate_beacon(name, beacon_data)

    def environ_setenv(self, tag, data):
        '''
        Set the salt-minion main process environment according to
        the data contained in the minion event data
        '''
        environ = data.get(u'environ', None)
        if environ is None:
            return False
        false_unsets = data.get(u'false_unsets', False)
        clear_all = data.get(u'clear_all', False)
        import salt.modules.environ as mod_environ
        return mod_environ.setenv(environ, false_unsets, clear_all)

    def _pre_tune(self):
        '''
        Set the minion running flag and issue the appropriate warnings if
        the minion cannot be started or is already running
        '''
        if self._running is None:
            self._running = True
        elif self._running is False:
            log.error(
                u'This %s was scheduled to stop. Not running %s.tune_in()',
                self.__class__.__name__, self.__class__.__name__
            )
            return
        elif self._running is True:
            log.error(
                u'This %s is already running. Not running %s.tune_in()',
                self.__class__.__name__, self.__class__.__name__
            )
            return

        try:
            log.info(
                u'%s is starting as user \'%s\'',
                self.__class__.__name__, salt.utils.get_user()
            )
        except Exception as err:
            # Only windows is allowed to fail here. See #3189. Log as debug in
            # that case. Else, error.
            log.log(
                salt.utils.platform.is_windows() and logging.DEBUG or logging.ERROR,
                u'Failed to get the user who is starting %s',
                self.__class__.__name__,
                exc_info=err
            )

    def _mine_send(self, tag, data):
        '''
        Send mine data to the master
        '''
        channel = salt.transport.Channel.factory(self.opts)
        data[u'tok'] = self.tok
        try:
            ret = channel.send(data)
            return ret
        except SaltReqTimeoutError:
            log.warning(u'Unable to send mine data to master.')
            return None

    @tornado.gen.coroutine
    def handle_event(self, package):
        '''
        Handle an event from the epull_sock (all local minion events)
        '''
        if not self.ready:
            raise tornado.gen.Return()
        tag, data = salt.utils.event.SaltEvent.unpack(package)
        log.debug(
            u'Minion of \'%s\' is handling event tag \'%s\'',
            self.opts[u'master'], tag
        )
        if tag.startswith(u'module_refresh'):
            self.module_refresh(
                force_refresh=data.get(u'force_refresh', False),
                notify=data.get(u'notify', False)
            )
        elif tag.startswith(u'pillar_refresh'):
            yield self.pillar_refresh(
                force_refresh=data.get(u'force_refresh', False)
            )
        elif tag.startswith(u'beacons_refresh'):
            self.beacons_refresh()
        elif tag.startswith(u'manage_schedule'):
            self.manage_schedule(tag, data)
        elif tag.startswith(u'manage_beacons'):
            self.manage_beacons(tag, data)
        elif tag.startswith(u'grains_refresh'):
            if (data.get(u'force_refresh', False) or
                    self.grains_cache != self.opts[u'grains']):
                self.pillar_refresh(force_refresh=True)
                self.grains_cache = self.opts[u'grains']
        elif tag.startswith(u'environ_setenv'):
            self.environ_setenv(tag, data)
        elif tag.startswith(u'_minion_mine'):
            self._mine_send(tag, data)
        elif tag.startswith(u'fire_master'):
            if self.connected:
                log.debug(u'Forwarding master event tag=%s', data[u'tag'])
                self._fire_master(data[u'data'], data[u'tag'], data[u'events'], data[u'pretag'])
        elif tag.startswith(master_event(type=u'disconnected')) or tag.startswith(master_event(type=u'failback')):
            # if the master disconnect event is for a different master, raise an exception
            if tag.startswith(master_event(type=u'disconnected')) and data[u'master'] != self.opts[u'master']:
                # not mine master, ignore
                return
            if tag.startswith(master_event(type=u'failback')):
                # if the master failback event is not for the top master, raise an exception
                if data[u'master'] != self.opts[u'master_list'][0]:
                    raise SaltException(u'Bad master \'{0}\' when mine failback is \'{1}\''.format(
                        data[u'master'], self.opts[u'master']))
                # if the master failback event is for the current master, raise an exception
                elif data[u'master'] == self.opts[u'master'][0]:
                    raise SaltException(u'Already connected to \'{0}\''.format(data[u'master']))

            if self.connected:
                # we are not connected anymore
                self.connected = False
                log.info(u'Connection to master %s lost', self.opts[u'master'])

                if self.opts[u'master_type'] != u'failover':
                    # modify the scheduled job to fire on reconnect
                    if self.opts[u'transport'] != u'tcp':
                        schedule = {
                           u'function': u'status.master',
                           u'seconds': self.opts[u'master_alive_interval'],
                           u'jid_include': True,
                           u'maxrunning': 1,
                           u'return_job': False,
                           u'kwargs': {u'master': self.opts[u'master'],
                                       u'connected': False}
                        }
                        self.schedule.modify_job(name=master_event(type=u'alive', master=self.opts[u'master']),
                                                 schedule=schedule)
                else:
                    # delete the scheduled job to don't interfere with the failover process
                    if self.opts[u'transport'] != u'tcp':
                        self.schedule.delete_job(name=master_event(type=u'alive'))

                    log.info(u'Trying to tune in to next master from master-list')

                    if hasattr(self, u'pub_channel'):
                        self.pub_channel.on_recv(None)
                        if hasattr(self.pub_channel, u'auth'):
                            self.pub_channel.auth.invalidate()
                        if hasattr(self.pub_channel, u'close'):
                            self.pub_channel.close()
                        del self.pub_channel

                    # if eval_master finds a new master for us, self.connected
                    # will be True again on successful master authentication
                    try:
                        master, self.pub_channel = yield self.eval_master(
                                                            opts=self.opts,
                                                            failed=True,
                                                            failback=tag.startswith(master_event(type=u'failback')))
                    except SaltClientError:
                        pass

                    if self.connected:
                        self.opts[u'master'] = master

                        # re-init the subsystems to work with the new master
                        log.info(
                            u'Re-initialising subsystems for new master %s',
                            self.opts[u'master']
                        )
                        # put the current schedule into the new loaders
                        self.opts[u'schedule'] = self.schedule.option(u'schedule')
                        self.functions, self.returners, self.function_errors, self.executors = self._load_modules()
                        # make the schedule to use the new 'functions' loader
                        self.schedule.functions = self.functions
                        self.pub_channel.on_recv(self._handle_payload)
                        self._fire_master_minion_start()
                        log.info(u'Minion is ready to receive requests!')

                        # update scheduled job to run with the new master addr
                        if self.opts[u'transport'] != u'tcp':
                            schedule = {
                               u'function': u'status.master',
                               u'seconds': self.opts[u'master_alive_interval'],
                               u'jid_include': True,
                               u'maxrunning': 1,
                               u'return_job': False,
                               u'kwargs': {u'master': self.opts[u'master'],
                                           u'connected': True}
                            }
                            self.schedule.modify_job(name=master_event(type=u'alive', master=self.opts[u'master']),
                                                     schedule=schedule)

                            if self.opts[u'master_failback'] and u'master_list' in self.opts:
                                if self.opts[u'master'] != self.opts[u'master_list'][0]:
                                    schedule = {
                                       u'function': u'status.ping_master',
                                       u'seconds': self.opts[u'master_failback_interval'],
                                       u'jid_include': True,
                                       u'maxrunning': 1,
                                       u'return_job': False,
                                       u'kwargs': {u'master': self.opts[u'master_list'][0]}
                                    }
                                    self.schedule.modify_job(name=master_event(type=u'failback'),
                                                             schedule=schedule)
                                else:
                                    self.schedule.delete_job(name=master_event(type=u'failback'), persist=True)
                    else:
                        self.restart = True
                        self.io_loop.stop()

        elif tag.startswith(master_event(type=u'connected')):
            # handle this event only once. otherwise it will pollute the log
            # also if master type is failover all the reconnection work is done
            # by `disconnected` event handler and this event must never happen,
            # anyway check it to be sure
            if not self.connected and self.opts[u'master_type'] != u'failover':
                log.info(u'Connection to master %s re-established', self.opts[u'master'])
                self.connected = True
                # modify the __master_alive job to only fire,
                # if the connection is lost again
                if self.opts[u'transport'] != u'tcp':
                    schedule = {
                       u'function': u'status.master',
                       u'seconds': self.opts[u'master_alive_interval'],
                       u'jid_include': True,
                       u'maxrunning': 1,
                       u'return_job': False,
                       u'kwargs': {u'master': self.opts[u'master'],
                                   u'connected': True}
                    }

                    self.schedule.modify_job(name=master_event(type=u'alive', master=self.opts[u'master']),
                                             schedule=schedule)
        elif tag.startswith(u'__schedule_return'):
            # reporting current connection with master
            if data[u'schedule'].startswith(master_event(type=u'alive', master=u'')):
                if data[u'return']:
                    log.debug(
                        u'Connected to master %s',
                        data[u'schedule'].split(master_event(type=u'alive', master=u''))[1]
                    )
            self._return_pub(data, ret_cmd=u'_return', sync=False)
        elif tag.startswith(u'_salt_error'):
            if self.connected:
                log.debug(u'Forwarding salt error event tag=%s', tag)
                self._fire_master(data, tag)
        elif tag.startswith(u'salt/auth/creds'):
            key = tuple(data[u'key'])
            log.debug(
                u'Updating auth data for %s: %s -> %s',
                key, salt.crypt.AsyncAuth.creds_map.get(key), data[u'creds']
            )
            salt.crypt.AsyncAuth.creds_map[tuple(data[u'key'])] = data[u'creds']

    def _fallback_cleanups(self):
        '''
        Fallback cleanup routines, attempting to fix leaked processes, threads, etc.
        '''
        # Add an extra fallback in case a forked process leaks through
        multiprocessing.active_children()

        # Cleanup Windows threads
        if not salt.utils.platform.is_windows():
            return
        for thread in self.win_proc:
            if not thread.is_alive():
                thread.join()
                try:
                    self.win_proc.remove(thread)
                    del thread
                except (ValueError, NameError):
                    pass

    # Main Minion Tune In
    def tune_in(self, start=True):
        '''
        Lock onto the publisher. This is the main event loop for the minion
        :rtype : None
        '''
        self._pre_tune()

        log.debug(u'Minion \'%s\' trying to tune in', self.opts[u'id'])

        if start:
            self.sync_connect_master()
        if self.connected:
            self._fire_master_minion_start()
            log.info(u'Minion is ready to receive requests!')

        # Make sure to gracefully handle SIGUSR1
        enable_sigusr1_handler()

        # Make sure to gracefully handle CTRL_LOGOFF_EVENT
        salt.utils.enable_ctrl_logoff_handler()

        # On first startup execute a state run if configured to do so
        self._state_run()

        loop_interval = self.opts[u'loop_interval']

        try:
            if self.opts[u'grains_refresh_every']:  # If exists and is not zero. In minutes, not seconds!
                log.debug(
                    u'Enabling the grains refresher. Will run every %s '
                    u'minute%s.',
                    self.opts[u'grains_refresh_every'],
                    u's' if self.opts[u'grains_refresh_every'] > 1 else u''
                )
                self._refresh_grains_watcher(
                    abs(self.opts[u'grains_refresh_every'])
                )
        except Exception as exc:
            log.error(
                u'Exception occurred in attempt to initialize grain refresh '
                u'routine during minion tune-in: %s', exc
            )

        self.periodic_callbacks = {}
        # schedule the stuff that runs every interval
        ping_interval = self.opts.get(u'ping_interval', 0) * 60
        if ping_interval > 0 and self.connected:
            def ping_master():
                try:
                    def ping_timeout_handler(*_):
                        if not self.opts.get(u'auth_safemode', True):
                            log.error(u'** Master Ping failed. Attempting to restart minion**')
                            delay = self.opts.get(u'random_reauth_delay', 5)
                            log.info(u'delaying random_reauth_delay %ss', delay)
                            # regular sys.exit raises an exception -- which isn't sufficient in a thread
                            os._exit(salt.defaults.exitcodes.SALT_KEEPALIVE)

                    self._fire_master('ping', 'minion_ping', sync=False, timeout_handler=ping_timeout_handler)
                except Exception:
                    log.warning(u'Attempt to ping master failed.', exc_on_loglevel=logging.DEBUG)
            self.periodic_callbacks[u'ping'] = tornado.ioloop.PeriodicCallback(ping_master, ping_interval * 1000, io_loop=self.io_loop)

        self.periodic_callbacks[u'cleanup'] = tornado.ioloop.PeriodicCallback(self._fallback_cleanups, loop_interval * 1000, io_loop=self.io_loop)

        def handle_beacons():
            # Process Beacons
            beacons = None
            try:
                beacons = self.process_beacons(self.functions)
            except Exception:
                log.critical(u'The beacon errored: ', exc_info=True)
            if beacons and self.connected:
                self._fire_master(events=beacons, sync=False)

        self.periodic_callbacks[u'beacons'] = tornado.ioloop.PeriodicCallback(handle_beacons, loop_interval * 1000, io_loop=self.io_loop)

        # TODO: actually listen to the return and change period
        def handle_schedule():
            self.process_schedule(self, loop_interval)
        if hasattr(self, u'schedule'):
            self.periodic_callbacks[u'schedule'] = tornado.ioloop.PeriodicCallback(handle_schedule, 1000, io_loop=self.io_loop)

        # start all the other callbacks
        for periodic_cb in six.itervalues(self.periodic_callbacks):
            periodic_cb.start()

        # add handler to subscriber
        if hasattr(self, u'pub_channel') and self.pub_channel is not None:
            self.pub_channel.on_recv(self._handle_payload)
        elif self.opts.get(u'master_type') != u'disable':
            log.error(u'No connection to master found. Scheduled jobs will not run.')

        if start:
            try:
                self.io_loop.start()
                if self.restart:
                    self.destroy()
            except (KeyboardInterrupt, RuntimeError):  # A RuntimeError can be re-raised by Tornado on shutdown
                self.destroy()

    def _handle_payload(self, payload):
        if payload is not None and payload[u'enc'] == u'aes':
            if self._target_load(payload[u'load']):
                self._handle_decoded_payload(payload[u'load'])
            elif self.opts[u'zmq_filtering']:
                # In the filtering enabled case, we'd like to know when minion sees something it shouldnt
                log.trace(
                    u'Broadcast message received not for this minion, Load: %s',
                    payload[u'load']
                )
        # If it's not AES, and thus has not been verified, we do nothing.
        # In the future, we could add support for some clearfuncs, but
        # the minion currently has no need.

    def _target_load(self, load):
        # Verify that the publication is valid
        if u'tgt' not in load or u'jid' not in load or u'fun' not in load \
           or u'arg' not in load:
            return False
        # Verify that the publication applies to this minion

        # It's important to note that the master does some pre-processing
        # to determine which minions to send a request to. So for example,
        # a "salt -G 'grain_key:grain_val' test.ping" will invoke some
        # pre-processing on the master and this minion should not see the
        # publication if the master does not determine that it should.

        if u'tgt_type' in load:
            match_func = getattr(self.matcher,
                                 u'{0}_match'.format(load[u'tgt_type']), None)
            if match_func is None:
                return False
            if load[u'tgt_type'] in (u'grain', u'grain_pcre', u'pillar'):
                delimiter = load.get(u'delimiter', DEFAULT_TARGET_DELIM)
                if not match_func(load[u'tgt'], delimiter=delimiter):
                    return False
            elif not match_func(load[u'tgt']):
                return False
        else:
            if not self.matcher.glob_match(load[u'tgt']):
                return False

        return True

    def destroy(self):
        '''
        Tear down the minion
        '''
        self._running = False
        if hasattr(self, u'schedule'):
            del self.schedule
        if hasattr(self, u'pub_channel') and self.pub_channel is not None:
            self.pub_channel.on_recv(None)
            if hasattr(self.pub_channel, u'close'):
                self.pub_channel.close()
            del self.pub_channel
        if hasattr(self, u'periodic_callbacks'):
            for cb in six.itervalues(self.periodic_callbacks):
                cb.stop()

    def __del__(self):
        self.destroy()


class Syndic(Minion):
    '''
    Make a Syndic minion, this minion will use the minion keys on the
    master to authenticate with a higher level master.
    '''
    def __init__(self, opts, **kwargs):
        self._syndic_interface = opts.get(u'interface')
        self._syndic = True
        # force auth_safemode True because Syndic don't support autorestart
        opts[u'auth_safemode'] = True
        opts[u'loop_interval'] = 1
        super(Syndic, self).__init__(opts, **kwargs)
        self.mminion = salt.minion.MasterMinion(opts)
        self.jid_forward_cache = set()
        self.jids = {}
        self.raw_events = []
        self.pub_future = None

    def _handle_decoded_payload(self, data):
        '''
        Override this method if you wish to handle the decoded data
        differently.
        '''
        # TODO: even do this??
        data[u'to'] = int(data.get(u'to', self.opts[u'timeout'])) - 1
        # Only forward the command if it didn't originate from ourselves
        if data.get(u'master_id', 0) != self.opts.get(u'master_id', 1):
            self.syndic_cmd(data)

    def syndic_cmd(self, data):
        '''
        Take the now clear load and forward it on to the client cmd
        '''
        # Set up default tgt_type
        if u'tgt_type' not in data:
            data[u'tgt_type'] = u'glob'
        kwargs = {}

        # optionally add a few fields to the publish data
        for field in (u'master_id',  # which master the job came from
                      u'user',  # which user ran the job
                      ):
            if field in data:
                kwargs[field] = data[field]

        def timeout_handler(*args):
            log.warning(u'Unable to forward pub data: %s', args[1])
            return True

        with tornado.stack_context.ExceptionStackContext(timeout_handler):
            self.local.pub_async(data[u'tgt'],
                                 data[u'fun'],
                                 data[u'arg'],
                                 data[u'tgt_type'],
                                 data[u'ret'],
                                 data[u'jid'],
                                 data[u'to'],
                                 io_loop=self.io_loop,
                                 callback=lambda _: None,
                                 **kwargs)

    def fire_master_syndic_start(self):
        # Send an event to the master that the minion is live
        self._fire_master(
            u'Syndic {0} started at {1}'.format(
                self.opts[u'id'],
                time.asctime()
            ),
            u'syndic_start',
            sync=False,
        )
        self._fire_master(
            u'Syndic {0} started at {1}'.format(
                self.opts[u'id'],
                time.asctime()
            ),
            tagify([self.opts[u'id'], u'start'], u'syndic'),
            sync=False,
        )

    # TODO: clean up docs
    def tune_in_no_block(self):
        '''
        Executes the tune_in sequence but omits extra logging and the
        management of the event bus assuming that these are handled outside
        the tune_in sequence
        '''
        # Instantiate the local client
        self.local = salt.client.get_local_client(
                self.opts[u'_minion_conf_file'], io_loop=self.io_loop)

        # add handler to subscriber
        self.pub_channel.on_recv(self._process_cmd_socket)

    def _process_cmd_socket(self, payload):
        if payload is not None and payload[u'enc'] == u'aes':
            log.trace(u'Handling payload')
            self._handle_decoded_payload(payload[u'load'])
        # If it's not AES, and thus has not been verified, we do nothing.
        # In the future, we could add support for some clearfuncs, but
        # the syndic currently has no need.

    @tornado.gen.coroutine
    def _return_pub_multi(self, values):
        for value in values:
            yield self._return_pub(value,
                                   u'_syndic_return',
                                   timeout=self._return_retry_timer(),
                                   sync=False)

    @tornado.gen.coroutine
    def reconnect(self):
        if hasattr(self, u'pub_channel'):
            self.pub_channel.on_recv(None)
            if hasattr(self.pub_channel, u'close'):
                self.pub_channel.close()
            del self.pub_channel

        # if eval_master finds a new master for us, self.connected
        # will be True again on successful master authentication
        master, self.pub_channel = yield self.eval_master(opts=self.opts)

        if self.connected:
            self.opts[u'master'] = master
            self.pub_channel.on_recv(self._process_cmd_socket)
            log.info(u'Minion is ready to receive requests!')

        raise tornado.gen.Return(self)

    def destroy(self):
        '''
        Tear down the syndic minion
        '''
        # We borrowed the local clients poller so give it back before
        # it's destroyed. Reset the local poller reference.
        super(Syndic, self).destroy()
        if hasattr(self, u'local'):
            del self.local

        if hasattr(self, u'forward_events'):
            self.forward_events.stop()


# TODO: need a way of knowing if the syndic connection is busted
class SyndicManager(MinionBase):
    '''
    Make a MultiMaster syndic minion, this minion will handle relaying jobs and returns from
    all minions connected to it to the list of masters it is connected to.

    Modes (controlled by `syndic_mode`:
        sync: This mode will synchronize all events and publishes from higher level masters
        cluster: This mode will only sync job publishes and returns

    Note: jobs will be returned best-effort to the requesting master. This also means
    (since we are using zmq) that if a job was fired and the master disconnects
    between the publish and return, that the return will end up in a zmq buffer
    in this Syndic headed to that original master.

    In addition, since these classes all seem to use a mix of blocking and non-blocking
    calls (with varying timeouts along the way) this daemon does not handle failure well,
    it will (under most circumstances) stall the daemon for ~15s trying to forward events
    to the down master
    '''
    # time to connect to upstream master
    SYNDIC_CONNECT_TIMEOUT = 5
    SYNDIC_EVENT_TIMEOUT = 5

    def __init__(self, opts, io_loop=None):
        opts[u'loop_interval'] = 1
        super(SyndicManager, self).__init__(opts)
        self.mminion = salt.minion.MasterMinion(opts)
        # sync (old behavior), cluster (only returns and publishes)
        self.syndic_mode = self.opts.get(u'syndic_mode', u'sync')
        self.syndic_failover = self.opts.get(u'syndic_failover', u'random')

        self.auth_wait = self.opts[u'acceptance_wait_time']
        self.max_auth_wait = self.opts[u'acceptance_wait_time_max']

        self._has_master = threading.Event()
        self.jid_forward_cache = set()

        if io_loop is None:
            if HAS_ZMQ:
                zmq.eventloop.ioloop.install()
            self.io_loop = LOOP_CLASS.current()
        else:
            self.io_loop = io_loop

        # List of events
        self.raw_events = []
        # Dict of rets: {master_id: {event_tag: job_ret, ...}, ...}
        self.job_rets = {}
        # List of delayed job_rets which was unable to send for some reason and will be resend to
        # any available master
        self.delayed = []
        # Active pub futures: {master_id: (future, [job_ret, ...]), ...}
        self.pub_futures = {}

    def _spawn_syndics(self):
        '''
        Spawn all the coroutines which will sign in the syndics
        '''
        self._syndics = OrderedDict()  # mapping of opts['master'] -> syndic
        masters = self.opts[u'master']
        if not isinstance(masters, list):
            masters = [masters]
        for master in masters:
            s_opts = copy.copy(self.opts)
            s_opts[u'master'] = master
            self._syndics[master] = self._connect_syndic(s_opts)

    @tornado.gen.coroutine
    def _connect_syndic(self, opts):
        '''
        Create a syndic, and asynchronously connect it to a master
        '''
        last = 0  # never have we signed in
        auth_wait = opts[u'acceptance_wait_time']
        failed = False
        while True:
            log.debug(
                u'Syndic attempting to connect to %s',
                opts[u'master']
            )
            try:
                syndic = Syndic(opts,
                                timeout=self.SYNDIC_CONNECT_TIMEOUT,
                                safe=False,
                                io_loop=self.io_loop,
                                )
                yield syndic.connect_master(failed=failed)
                # set up the syndic to handle publishes (specifically not event forwarding)
                syndic.tune_in_no_block()

                # Send an event to the master that the minion is live
                syndic.fire_master_syndic_start()

                log.info(
                    u'Syndic successfully connected to %s',
                    opts[u'master']
                )
                break
            except SaltClientError as exc:
                failed = True
                log.error(
                    u'Error while bringing up syndic for multi-syndic. Is the '
                    u'master at %s responding?', opts[u'master']
                )
                last = time.time()
                if auth_wait < self.max_auth_wait:
                    auth_wait += self.auth_wait
                yield tornado.gen.sleep(auth_wait)  # TODO: log?
            except KeyboardInterrupt:
                raise
            except:  # pylint: disable=W0702
                failed = True
                log.critical(
                    u'Unexpected error while connecting to %s',
                    opts[u'master'], exc_info=True
                )

        raise tornado.gen.Return(syndic)

    def _mark_master_dead(self, master):
        '''
        Mark a master as dead. This will start the sign-in routine
        '''
        # if its connected, mark it dead
        if self._syndics[master].done():
            syndic = self._syndics[master].result()  # pylint: disable=no-member
            self._syndics[master] = syndic.reconnect()
        else:
            # TODO: debug?
            log.info(
                u'Attempting to mark %s as dead, although it is already '
                u'marked dead', master
            )

    def _call_syndic(self, func, args=(), kwargs=None, master_id=None):
        '''
        Wrapper to call a given func on a syndic, best effort to get the one you asked for
        '''
        if kwargs is None:
            kwargs = {}
        successful = False
        # Call for each master
        for master, syndic_future in self.iter_master_options(master_id):
            if not syndic_future.done() or syndic_future.exception():
                log.error(
                    u'Unable to call %s on %s, that syndic is not connected',
                    func, master
                )
                continue

            try:
                getattr(syndic_future.result(), func)(*args, **kwargs)
                successful = True
            except SaltClientError:
                log.error(
                    u'Unable to call %s on %s, trying another...',
                    func, master
                )
                self._mark_master_dead(master)
<<<<<<< HEAD
                continue
        log.critical(u'Unable to call %s on any masters!', func)
=======
        if not successful:
            log.critical('Unable to call {0} on any masters!'.format(func))
>>>>>>> e6dc4d64

    def _return_pub_syndic(self, values, master_id=None):
        '''
        Wrapper to call the '_return_pub_multi' a syndic, best effort to get the one you asked for
        '''
        func = u'_return_pub_multi'
        for master, syndic_future in self.iter_master_options(master_id):
            if not syndic_future.done() or syndic_future.exception():
                log.error(
                    u'Unable to call %s on %s, that syndic is not connected',
                    func, master
                )
                continue

            future, data = self.pub_futures.get(master, (None, None))
            if future is not None:
                if not future.done():
                    if master == master_id:
                        # Targeted master previous send not done yet, call again later
                        return False
                    else:
                        # Fallback master is busy, try the next one
                        continue
                elif future.exception():
                    # Previous execution on this master returned an error
                    log.error(
                        u'Unable to call %s on %s, trying another...',
                        func, master
                    )
                    self._mark_master_dead(master)
                    del self.pub_futures[master]
                    # Add not sent data to the delayed list and try the next master
                    self.delayed.extend(data)
                    continue
            future = getattr(syndic_future.result(), func)(values)
            self.pub_futures[master] = (future, values)
            return True
        # Loop done and didn't exit: wasn't sent, try again later
        return False

    def iter_master_options(self, master_id=None):
        '''
        Iterate (in order) over your options for master
        '''
        masters = list(self._syndics.keys())
        if self.opts[u'syndic_failover'] == u'random':
            shuffle(masters)
        if master_id not in self._syndics:
            master_id = masters.pop(0)
        else:
            masters.remove(master_id)

        while True:
            yield master_id, self._syndics[master_id]
            if len(masters) == 0:
                break
            master_id = masters.pop(0)

    def _reset_event_aggregation(self):
        self.job_rets = {}
        self.raw_events = []

    def reconnect_event_bus(self, something):
        future = self.local.event.set_event_handler(self._process_event)
        self.io_loop.add_future(future, self.reconnect_event_bus)

    # Syndic Tune In
    def tune_in(self):
        '''
        Lock onto the publisher. This is the main event loop for the syndic
        '''
        self._spawn_syndics()
        # Instantiate the local client
        self.local = salt.client.get_local_client(
            self.opts[u'_minion_conf_file'], io_loop=self.io_loop)
        self.local.event.subscribe(u'')

        log.debug(u'SyndicManager \'%s\' trying to tune in', self.opts[u'id'])

        # register the event sub to the poller
        self.job_rets = {}
        self.raw_events = []
        self._reset_event_aggregation()
        future = self.local.event.set_event_handler(self._process_event)
        self.io_loop.add_future(future, self.reconnect_event_bus)

        # forward events every syndic_event_forward_timeout
        self.forward_events = tornado.ioloop.PeriodicCallback(self._forward_events,
                                                              self.opts[u'syndic_event_forward_timeout'] * 1000,
                                                              io_loop=self.io_loop)
        self.forward_events.start()

        # Make sure to gracefully handle SIGUSR1
        enable_sigusr1_handler()

        self.io_loop.start()

    def _process_event(self, raw):
        # TODO: cleanup: Move down into event class
        mtag, data = self.local.event.unpack(raw, self.local.event.serial)
        log.trace(u'Got event %s', mtag)  # pylint: disable=no-member

        tag_parts = mtag.split(u'/')
        if len(tag_parts) >= 4 and tag_parts[1] == u'job' and \
            salt.utils.jid.is_jid(tag_parts[2]) and tag_parts[3] == u'ret' and \
            u'return' in data:
            if u'jid' not in data:
                # Not a job return
                return
            if self.syndic_mode == u'cluster' and data.get(u'master_id', 0) == self.opts.get(u'master_id', 1):
                log.debug(u'Return received with matching master_id, not forwarding')
                return

            master = data.get(u'master_id')
            jdict = self.job_rets.setdefault(master, {}).setdefault(mtag, {})
            if not jdict:
                jdict[u'__fun__'] = data.get(u'fun')
                jdict[u'__jid__'] = data[u'jid']
                jdict[u'__load__'] = {}
                fstr = u'{0}.get_load'.format(self.opts[u'master_job_cache'])
                # Only need to forward each load once. Don't hit the disk
                # for every minion return!
                if data[u'jid'] not in self.jid_forward_cache:
                    jdict[u'__load__'].update(
                        self.mminion.returners[fstr](data[u'jid'])
                        )
                    self.jid_forward_cache.add(data[u'jid'])
                    if len(self.jid_forward_cache) > self.opts[u'syndic_jid_forward_cache_hwm']:
                        # Pop the oldest jid from the cache
                        tmp = sorted(list(self.jid_forward_cache))
                        tmp.pop(0)
                        self.jid_forward_cache = set(tmp)
            if master is not None:
                # __'s to make sure it doesn't print out on the master cli
                jdict[u'__master_id__'] = master
            ret = {}
            for key in u'return', u'retcode', u'success':
                if key in data:
                    ret[key] = data[key]
            jdict[data[u'id']] = ret
        else:
            # TODO: config to forward these? If so we'll have to keep track of who
            # has seen them
            # if we are the top level masters-- don't forward all the minion events
            if self.syndic_mode == u'sync':
                # Add generic event aggregation here
                if u'retcode' not in data:
                    self.raw_events.append({u'data': data, u'tag': mtag})

    def _forward_events(self):
        log.trace(u'Forwarding events')  # pylint: disable=no-member
        if self.raw_events:
            events = self.raw_events
            self.raw_events = []
            self._call_syndic(u'_fire_master',
                              kwargs={u'events': events,
                                      u'pretag': tagify(self.opts[u'id'], base=u'syndic'),
                                      u'timeout': self.SYNDIC_EVENT_TIMEOUT,
                                      u'sync': False,
                                      },
                              )
        if self.delayed:
            res = self._return_pub_syndic(self.delayed)
            if res:
                self.delayed = []
        for master in list(six.iterkeys(self.job_rets)):
            values = self.job_rets[master].values()
            res = self._return_pub_syndic(values, master_id=master)
            if res:
                del self.job_rets[master]


class Matcher(object):
    '''
    Use to return the value for matching calls from the master
    '''
    def __init__(self, opts, functions=None):
        self.opts = opts
        self.functions = functions

    def confirm_top(self, match, data, nodegroups=None):
        '''
        Takes the data passed to a top file environment and determines if the
        data matches this minion
        '''
        matcher = u'compound'
        if not data:
            log.error(u'Received bad data when setting the match from the top '
                      u'file')
            return False
        for item in data:
            if isinstance(item, dict):
                if u'match' in item:
                    matcher = item[u'match']
        if hasattr(self, matcher + u'_match'):
            funcname = u'{0}_match'.format(matcher)
            if matcher == u'nodegroup':
                return getattr(self, funcname)(match, nodegroups)
            return getattr(self, funcname)(match)
        else:
            log.error(u'Attempting to match with unknown matcher: %s', matcher)
            return False

    def glob_match(self, tgt):
        '''
        Returns true if the passed glob matches the id
        '''
        if not isinstance(tgt, six.string_types):
            return False

        return fnmatch.fnmatch(self.opts[u'id'], tgt)

    def pcre_match(self, tgt):
        '''
        Returns true if the passed pcre regex matches
        '''
        return bool(re.match(tgt, self.opts[u'id']))

    def list_match(self, tgt):
        '''
        Determines if this host is on the list
        '''
        if isinstance(tgt, six.string_types):
            tgt = tgt.split(u',')
        return bool(self.opts[u'id'] in tgt)

    def grain_match(self, tgt, delimiter=DEFAULT_TARGET_DELIM):
        '''
        Reads in the grains glob match
        '''
        log.debug(u'grains target: %s', tgt)
        if delimiter not in tgt:
            log.error(u'Got insufficient arguments for grains match '
                      u'statement from master')
            return False
        return salt.utils.subdict_match(
            self.opts[u'grains'], tgt, delimiter=delimiter
        )

    def grain_pcre_match(self, tgt, delimiter=DEFAULT_TARGET_DELIM):
        '''
        Matches a grain based on regex
        '''
        log.debug(u'grains pcre target: %s', tgt)
        if delimiter not in tgt:
            log.error(u'Got insufficient arguments for grains pcre match '
                      u'statement from master')
            return False
        return salt.utils.subdict_match(self.opts[u'grains'], tgt,
                                        delimiter=delimiter, regex_match=True)

    def data_match(self, tgt):
        '''
        Match based on the local data store on the minion
        '''
        if self.functions is None:
            utils = salt.loader.utils(self.opts)
            self.functions = salt.loader.minion_mods(self.opts, utils=utils)
        comps = tgt.split(u':')
        if len(comps) < 2:
            return False
        val = self.functions[u'data.getval'](comps[0])
        if val is None:
            # The value is not defined
            return False
        if isinstance(val, list):
            # We are matching a single component to a single list member
            for member in val:
                if fnmatch.fnmatch(str(member).lower(), comps[1].lower()):
                    return True
            return False
        if isinstance(val, dict):
            if comps[1] in val:
                return True
            return False
        return bool(fnmatch.fnmatch(
            val,
            comps[1],
        ))

    def pillar_match(self, tgt, delimiter=DEFAULT_TARGET_DELIM):
        '''
        Reads in the pillar glob match
        '''
        log.debug(u'pillar target: %s', tgt)
        if delimiter not in tgt:
            log.error(u'Got insufficient arguments for pillar match '
                      u'statement from master')
            return False
        return salt.utils.subdict_match(
            self.opts[u'pillar'], tgt, delimiter=delimiter
        )

    def pillar_pcre_match(self, tgt, delimiter=DEFAULT_TARGET_DELIM):
        '''
        Reads in the pillar pcre match
        '''
        log.debug(u'pillar PCRE target: %s', tgt)
        if delimiter not in tgt:
            log.error(u'Got insufficient arguments for pillar PCRE match '
                      u'statement from master')
            return False
        return salt.utils.subdict_match(
            self.opts[u'pillar'], tgt, delimiter=delimiter, regex_match=True
        )

    def pillar_exact_match(self, tgt, delimiter=u':'):
        '''
        Reads in the pillar match, no globbing, no PCRE
        '''
        log.debug(u'pillar target: %s', tgt)
        if delimiter not in tgt:
            log.error(u'Got insufficient arguments for pillar match '
                      u'statement from master')
            return False
        return salt.utils.subdict_match(self.opts[u'pillar'],
                                        tgt,
                                        delimiter=delimiter,
                                        exact_match=True)

    def ipcidr_match(self, tgt):
        '''
        Matches based on IP address or CIDR notation
        '''
        try:
            # Target is an address?
            tgt = ipaddress.ip_address(tgt)
        except:  # pylint: disable=bare-except
            try:
                # Target is a network?
                tgt = ipaddress.ip_network(tgt)
            except:  # pylint: disable=bare-except
                log.error(u'Invalid IP/CIDR target: %s', tgt)
                return []
        proto = u'ipv{0}'.format(tgt.version)

        grains = self.opts[u'grains']

        if proto not in grains:
            match = False
        elif isinstance(tgt, (ipaddress.IPv4Address, ipaddress.IPv6Address)):
            match = str(tgt) in grains[proto]
        else:
            match = salt.utils.network.in_subnet(tgt, grains[proto])

        return match

    def range_match(self, tgt):
        '''
        Matches based on range cluster
        '''
        if HAS_RANGE:
            range_ = seco.range.Range(self.opts[u'range_server'])
            try:
                return self.opts[u'grains'][u'fqdn'] in range_.expand(tgt)
            except seco.range.RangeException as exc:
                log.debug(u'Range exception in compound match: %s', exc)
                return False
        return False

    def compound_match(self, tgt):
        '''
        Runs the compound target check
        '''
        if not isinstance(tgt, six.string_types) and not isinstance(tgt, (list, tuple)):
            log.error(u'Compound target received that is neither string, list nor tuple')
            return False
        log.debug(u'compound_match: %s ? %s', self.opts[u'id'], tgt)
        ref = {u'G': u'grain',
               u'P': u'grain_pcre',
               u'I': u'pillar',
               u'J': u'pillar_pcre',
               u'L': u'list',
               u'N': None,      # Nodegroups should already be expanded
               u'S': u'ipcidr',
               u'E': u'pcre'}
        if HAS_RANGE:
            ref[u'R'] = u'range'

        results = []
        opers = [u'and', u'or', u'not', u'(', u')']

        if isinstance(tgt, six.string_types):
            words = tgt.split()
        else:
            words = tgt

        for word in words:
            target_info = salt.utils.minions.parse_target(word)

            # Easy check first
            if word in opers:
                if results:
                    if results[-1] == u'(' and word in (u'and', u'or'):
                        log.error(u'Invalid beginning operator after "(": %s', word)
                        return False
                    if word == u'not':
                        if not results[-1] in (u'and', u'or', u'('):
                            results.append(u'and')
                    results.append(word)
                else:
                    # seq start with binary oper, fail
                    if word not in [u'(', u'not']:
                        log.error(u'Invalid beginning operator: %s', word)
                        return False
                    results.append(word)

            elif target_info and target_info[u'engine']:
                if u'N' == target_info[u'engine']:
                    # Nodegroups should already be expanded/resolved to other engines
                    log.error(
                        u'Detected nodegroup expansion failure of "%s"', word)
                    return False
                engine = ref.get(target_info[u'engine'])
                if not engine:
                    # If an unknown engine is called at any time, fail out
                    log.error(
                        u'Unrecognized target engine "%s" for target '
                        u'expression "%s"', target_info[u'engine'], word
                    )
                    return False

                engine_args = [target_info[u'pattern']]
                engine_kwargs = {}
                if target_info[u'delimiter']:
                    engine_kwargs[u'delimiter'] = target_info[u'delimiter']

                results.append(
                    str(getattr(self, u'{0}_match'.format(engine))(*engine_args, **engine_kwargs))
                )

            else:
                # The match is not explicitly defined, evaluate it as a glob
                results.append(str(self.glob_match(word)))

        results = u' '.join(results)
        log.debug(u'compound_match %s ? "%s" => "%s"', self.opts[u'id'], tgt, results)
        try:
            return eval(results)  # pylint: disable=W0123
        except Exception:
            log.error(
                u'Invalid compound target: %s for results: %s', tgt, results)
            return False
        return False

    def nodegroup_match(self, tgt, nodegroups):
        '''
        This is a compatibility matcher and is NOT called when using
        nodegroups for remote execution, but is called when the nodegroups
        matcher is used in states
        '''
        if tgt in nodegroups:
            return self.compound_match(
                salt.utils.minions.nodegroup_comp(tgt, nodegroups)
            )
        return False


class ProxyMinionManager(MinionManager):
    '''
    Create the multi-minion interface but for proxy minions
    '''
    def _create_minion_object(self, opts, timeout, safe,
                              io_loop=None, loaded_base_name=None,
                              jid_queue=None):
        '''
        Helper function to return the correct type of object
        '''
        return ProxyMinion(opts,
                           timeout,
                           safe,
                           io_loop=io_loop,
                           loaded_base_name=loaded_base_name,
                           jid_queue=jid_queue)


class ProxyMinion(Minion):
    '''
    This class instantiates a u'proxy' minion--a minion that does not manipulate
    the host it runs on, but instead manipulates a device that cannot run a minion.
    '''

    # TODO: better name...
    @tornado.gen.coroutine
    def _post_master_init(self, master):
        '''
        Function to finish init after connecting to a master

        This is primarily loading modules, pillars, etc. (since they need
        to know which master they connected to)

        If this function is changed, please check Minion._post_master_init
        to see if those changes need to be propagated.

        ProxyMinions need a significantly different post master setup,
        which is why the differences are not factored out into separate helper
        functions.
        '''
        log.debug(u"subclassed _post_master_init")

        if self.connected:
            self.opts[u'master'] = master

            self.opts[u'pillar'] = yield salt.pillar.get_async_pillar(
                self.opts,
                self.opts[u'grains'],
                self.opts[u'id'],
                saltenv=self.opts[u'environment'],
                pillarenv=self.opts.get(u'pillarenv'),
            ).compile_pillar()

        if u'proxy' not in self.opts[u'pillar'] and u'proxy' not in self.opts:
            errmsg = u'No proxy key found in pillar or opts for id ' + self.opts[u'id'] + u'. ' + \
                     u'Check your pillar/opts configuration and contents.  Salt-proxy aborted.'
            log.error(errmsg)
            self._running = False
            raise SaltSystemExit(code=-1, msg=errmsg)

        if u'proxy' not in self.opts:
            self.opts[u'proxy'] = self.opts[u'pillar'][u'proxy']

        if self.opts.get(u'proxy_merge_pillar_in_opts'):
            # Override proxy opts with pillar data when the user required.
            self.opts = salt.utils.dictupdate.merge(self.opts,
                                                    self.opts[u'pillar'],
                                                    strategy=self.opts.get(u'proxy_merge_pillar_in_opts_strategy'),
                                                    merge_lists=self.opts.get(u'proxy_deep_merge_pillar_in_opts', False))
        elif self.opts.get(u'proxy_mines_pillar'):
            # Even when not required, some details such as mine configuration
            # should be merged anyway whenever possible.
            if u'mine_interval' in self.opts[u'pillar']:
                self.opts[u'mine_interval'] = self.opts[u'pillar'][u'mine_interval']
            if u'mine_functions' in self.opts[u'pillar']:
                general_proxy_mines = self.opts.get(u'mine_functions', [])
                specific_proxy_mines = self.opts[u'pillar'][u'mine_functions']
                try:
                    self.opts[u'mine_functions'] = general_proxy_mines + specific_proxy_mines
                except TypeError as terr:
                    log.error(u'Unable to merge mine functions from the pillar in the opts, for proxy {}'.format(
                        self.opts[u'id']))

        fq_proxyname = self.opts[u'proxy'][u'proxytype']

        # Need to load the modules so they get all the dunder variables
        self.functions, self.returners, self.function_errors, self.executors = self._load_modules()

        # we can then sync any proxymodules down from the master
        # we do a sync_all here in case proxy code was installed by
        # SPM or was manually placed in /srv/salt/_modules etc.
        self.functions[u'saltutil.sync_all'](saltenv=self.opts[u'environment'])

        # Pull in the utils
        self.utils = salt.loader.utils(self.opts)

        # Then load the proxy module
        self.proxy = salt.loader.proxy(self.opts, utils=self.utils)

        # And re-load the modules so the __proxy__ variable gets injected
        self.functions, self.returners, self.function_errors, self.executors = self._load_modules()
        self.functions.pack[u'__proxy__'] = self.proxy
        self.proxy.pack[u'__salt__'] = self.functions
        self.proxy.pack[u'__ret__'] = self.returners
        self.proxy.pack[u'__pillar__'] = self.opts[u'pillar']

        # Reload utils as well (chicken and egg, __utils__ needs __proxy__ and __proxy__ needs __utils__
        self.utils = salt.loader.utils(self.opts, proxy=self.proxy)
        self.proxy.pack[u'__utils__'] = self.utils

        # Reload all modules so all dunder variables are injected
        self.proxy.reload_modules()

        # Start engines here instead of in the Minion superclass __init__
        # This is because we need to inject the __proxy__ variable but
        # it is not setup until now.
        self.io_loop.spawn_callback(salt.engines.start_engines, self.opts,
                                    self.process_manager, proxy=self.proxy)

        if (u'{0}.init'.format(fq_proxyname) not in self.proxy
                or u'{0}.shutdown'.format(fq_proxyname) not in self.proxy):
            errmsg = u'Proxymodule {0} is missing an init() or a shutdown() or both. '.format(fq_proxyname) + \
                     u'Check your proxymodule.  Salt-proxy aborted.'
            log.error(errmsg)
            self._running = False
            raise SaltSystemExit(code=-1, msg=errmsg)

        proxy_init_fn = self.proxy[fq_proxyname + u'.init']
        proxy_init_fn(self.opts)

        self.opts[u'grains'] = salt.loader.grains(self.opts, proxy=self.proxy)

        self.serial = salt.payload.Serial(self.opts)
        self.mod_opts = self._prep_mod_opts()
        self.matcher = Matcher(self.opts, self.functions)
        self.beacons = salt.beacons.Beacon(self.opts, self.functions)
        uid = salt.utils.get_uid(user=self.opts.get(u'user', None))
        self.proc_dir = get_proc_dir(self.opts[u'cachedir'], uid=uid)

        if self.connected and self.opts[u'pillar']:
            # The pillar has changed due to the connection to the master.
            # Reload the functions so that they can use the new pillar data.
            self.functions, self.returners, self.function_errors, self.executors = self._load_modules()
            if hasattr(self, u'schedule'):
                self.schedule.functions = self.functions
                self.schedule.returners = self.returners

        if not hasattr(self, u'schedule'):
            self.schedule = salt.utils.schedule.Schedule(
                self.opts,
                self.functions,
                self.returners,
                cleanup=[master_event(type=u'alive')],
                proxy=self.proxy)

        # add default scheduling jobs to the minions scheduler
        if self.opts[u'mine_enabled'] and u'mine.update' in self.functions:
            self.schedule.add_job({
                u'__mine_interval':
                    {
                        u'function': u'mine.update',
                        u'minutes': self.opts[u'mine_interval'],
                        u'jid_include': True,
                        u'maxrunning': 2,
                        u'return_job': self.opts.get(u'mine_return_job', False)
                    }
            }, persist=True)
            log.info(u'Added mine.update to scheduler')
        else:
            self.schedule.delete_job(u'__mine_interval', persist=True)

        # add master_alive job if enabled
        if (self.opts[u'transport'] != u'tcp' and
                self.opts[u'master_alive_interval'] > 0):
            self.schedule.add_job({
                master_event(type=u'alive', master=self.opts[u'master']):
                    {
                        u'function': u'status.master',
                        u'seconds': self.opts[u'master_alive_interval'],
                        u'jid_include': True,
                        u'maxrunning': 1,
                        u'return_job': False,
                        u'kwargs': {u'master': self.opts[u'master'],
                                    u'connected': True}
                    }
            }, persist=True)
            if self.opts[u'master_failback'] and \
                    u'master_list' in self.opts and \
                    self.opts[u'master'] != self.opts[u'master_list'][0]:
                self.schedule.add_job({
                    master_event(type=u'failback'):
                    {
                        u'function': u'status.ping_master',
                        u'seconds': self.opts[u'master_failback_interval'],
                        u'jid_include': True,
                        u'maxrunning': 1,
                        u'return_job': False,
                        u'kwargs': {u'master': self.opts[u'master_list'][0]}
                    }
                }, persist=True)
            else:
                self.schedule.delete_job(master_event(type=u'failback'), persist=True)
        else:
            self.schedule.delete_job(master_event(type=u'alive', master=self.opts[u'master']), persist=True)
            self.schedule.delete_job(master_event(type=u'failback'), persist=True)

        # proxy keepalive
        proxy_alive_fn = fq_proxyname+u'.alive'
        if (proxy_alive_fn in self.proxy
            and u'status.proxy_reconnect' in self.functions
            and self.opts.get(u'proxy_keep_alive', True)):
            # if `proxy_keep_alive` is either not specified, either set to False does not retry reconnecting
            self.schedule.add_job({
                u'__proxy_keepalive':
                {
                    u'function': u'status.proxy_reconnect',
                    u'minutes': self.opts.get(u'proxy_keep_alive_interval', 1),  # by default, check once per minute
                    u'jid_include': True,
                    u'maxrunning': 1,
                    u'return_job': False,
                    u'kwargs': {
                        u'proxy_name': fq_proxyname
                    }
                }
            }, persist=True)
            self.schedule.enable_schedule()
        else:
            self.schedule.delete_job(u'__proxy_keepalive', persist=True)

        #  Sync the grains here so the proxy can communicate them to the master
        self.functions[u'saltutil.sync_grains'](saltenv=u'base')
        self.grains_cache = self.opts[u'grains']
        self.ready = True

    @classmethod
    def _target(cls, minion_instance, opts, data, connected):
        if not minion_instance:
            minion_instance = cls(opts)
            minion_instance.connected = connected
            if not hasattr(minion_instance, u'functions'):
                # Need to load the modules so they get all the dunder variables
                functions, returners, function_errors, executors = (
                    minion_instance._load_modules(grains=opts[u'grains'])
                    )
                minion_instance.functions = functions
                minion_instance.returners = returners
                minion_instance.function_errors = function_errors
                minion_instance.executors = executors

                # Pull in the utils
                minion_instance.utils = salt.loader.utils(minion_instance.opts)

                # Then load the proxy module
                minion_instance.proxy = salt.loader.proxy(minion_instance.opts, utils=minion_instance.utils)

                # And re-load the modules so the __proxy__ variable gets injected
                functions, returners, function_errors, executors = (
                    minion_instance._load_modules(grains=opts[u'grains'])
                    )
                minion_instance.functions = functions
                minion_instance.returners = returners
                minion_instance.function_errors = function_errors
                minion_instance.executors = executors

                minion_instance.functions.pack[u'__proxy__'] = minion_instance.proxy
                minion_instance.proxy.pack[u'__salt__'] = minion_instance.functions
                minion_instance.proxy.pack[u'__ret__'] = minion_instance.returners
                minion_instance.proxy.pack[u'__pillar__'] = minion_instance.opts[u'pillar']

                # Reload utils as well (chicken and egg, __utils__ needs __proxy__ and __proxy__ needs __utils__
                minion_instance.utils = salt.loader.utils(minion_instance.opts, proxy=minion_instance.proxy)
                minion_instance.proxy.pack[u'__utils__'] = minion_instance.utils

                # Reload all modules so all dunder variables are injected
                minion_instance.proxy.reload_modules()

                fq_proxyname = opts[u'proxy'][u'proxytype']
                proxy_init_fn = minion_instance.proxy[fq_proxyname + u'.init']
                proxy_init_fn(opts)
            if not hasattr(minion_instance, u'serial'):
                minion_instance.serial = salt.payload.Serial(opts)
            if not hasattr(minion_instance, u'proc_dir'):
                uid = salt.utils.get_uid(user=opts.get(u'user', None))
                minion_instance.proc_dir = (
                    get_proc_dir(opts[u'cachedir'], uid=uid)
                    )

        with tornado.stack_context.StackContext(minion_instance.ctx):
            if isinstance(data[u'fun'], tuple) or isinstance(data[u'fun'], list):
                Minion._thread_multi_return(minion_instance, opts, data)
            else:
                Minion._thread_return(minion_instance, opts, data)<|MERGE_RESOLUTION|>--- conflicted
+++ resolved
@@ -1642,36 +1642,25 @@
         This method should be used as a threading target, start the actual
         minion side execution.
         '''
-<<<<<<< HEAD
         salt.utils.appendproctitle(u'{0}._thread_multi_return {1}'.format(cls.__name__, data[u'jid']))
-        ret = {
-            u'return': {},
-            u'retcode': {},
-            u'success': {}
-        }
-        for ind in range(0, len(data[u'fun'])):
-            ret[u'success'][data[u'fun'][ind]] = False
-=======
-        salt.utils.appendproctitle('{0}._thread_multi_return {1}'.format(cls.__name__, data['jid']))
-        multifunc_ordered = opts.get('multifunc_ordered', False)
-        num_funcs = len(data['fun'])
+        multifunc_ordered = opts.get(u'multifunc_ordered', False)
+        num_funcs = len(data[u'fun'])
         if multifunc_ordered:
             ret = {
-                'return': [None] * num_funcs,
-                'retcode': [None] * num_funcs,
-                'success': [False] * num_funcs
+                u'return': [None] * num_funcs,
+                u'retcode': [None] * num_funcs,
+                u'success': [False] * num_funcs
             }
         else:
             ret = {
-                'return': {},
-                'retcode': {},
-                'success': {}
+                u'return': {},
+                u'retcode': {},
+                u'success': {}
             }
 
         for ind in range(0, num_funcs):
             if not multifunc_ordered:
-                ret['success'][data['fun'][ind]] = False
->>>>>>> e6dc4d64
+                ret[u'success'][data[u'fun'][ind]] = False
             try:
                 minion_blackout_violation = False
                 if minion_instance.connected and minion_instance.opts[u'pillar'].get(u'minion_blackout', False):
@@ -1694,56 +1683,33 @@
                     func,
                     data[u'arg'][ind],
                     data)
-<<<<<<< HEAD
                 minion_instance.functions.pack[u'__context__'][u'retcode'] = 0
-                ret[u'return'][data[u'fun'][ind]] = func(*args, **kwargs)
-                ret[u'retcode'][data[u'fun'][ind]] = minion_instance.functions.pack[u'__context__'].get(
-                    u'retcode',
-                    0
-                )
-                ret[u'success'][data[u'fun'][ind]] = True
+                if multifunc_ordered:
+                    ret[u'return'][ind] = func(*args, **kwargs)
+                    ret[u'retcode'][ind] = minion_instance.functions.pack[u'__context__'].get(
+                        u'retcode',
+                        0
+                    )
+                    ret[u'success'][ind] = True
+                else:
+                    ret[u'return'][data[u'fun'][ind]] = func(*args, **kwargs)
+                    ret[u'retcode'][data[u'fun'][ind]] = minion_instance.functions.pack[u'__context__'].get(
+                        u'retcode',
+                        0
+                    )
+                    ret[u'success'][data[u'fun'][ind]] = True
             except Exception as exc:
                 trb = traceback.format_exc()
                 log.warning(u'The minion function caused an exception: %s', exc)
-                ret[u'return'][data[u'fun'][ind]] = trb
+                if multifunc_ordered:
+                    ret[u'return'][ind] = trb
+                else:
+                    ret[u'return'][data[u'fun'][ind]] = trb
             ret[u'jid'] = data[u'jid']
             ret[u'fun'] = data[u'fun']
             ret[u'fun_args'] = data[u'arg']
         if u'metadata' in data:
             ret[u'metadata'] = data[u'metadata']
-=======
-                minion_instance.functions.pack['__context__']['retcode'] = 0
-                if multifunc_ordered:
-                    ret['return'][ind] = func(*args, **kwargs)
-                    ret['retcode'][ind] = minion_instance.functions.pack['__context__'].get(
-                        'retcode',
-                        0
-                    )
-                    ret['success'][ind] = True
-                else:
-                    ret['return'][data['fun'][ind]] = func(*args, **kwargs)
-                    ret['retcode'][data['fun'][ind]] = minion_instance.functions.pack['__context__'].get(
-                        'retcode',
-                        0
-                    )
-                    ret['success'][data['fun'][ind]] = True
-            except Exception as exc:
-                trb = traceback.format_exc()
-                log.warning(
-                    'The minion function caused an exception: {0}'.format(
-                        exc
-                    )
-                )
-                if multifunc_ordered:
-                    ret['return'][ind] = trb
-                else:
-                    ret['return'][data['fun'][ind]] = trb
-            ret['jid'] = data['jid']
-            ret['fun'] = data['fun']
-            ret['fun_args'] = data['arg']
-        if 'metadata' in data:
-            ret['metadata'] = data['metadata']
->>>>>>> e6dc4d64
         if minion_instance.connected:
             minion_instance._return_pub(
                 ret,
@@ -2749,13 +2715,8 @@
                     func, master
                 )
                 self._mark_master_dead(master)
-<<<<<<< HEAD
-                continue
-        log.critical(u'Unable to call %s on any masters!', func)
-=======
         if not successful:
-            log.critical('Unable to call {0} on any masters!'.format(func))
->>>>>>> e6dc4d64
+            log.critical(u'Unable to call %s on any masters!', func)
 
     def _return_pub_syndic(self, values, master_id=None):
         '''
