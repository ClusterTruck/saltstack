# -*- coding: utf-8 -*-
'''
Support for OSQuery - https://osquery.io.

.. versionadded:: 2015.8.0
'''
from __future__ import absolute_import

# Import python libs
import json

# Import Salt libs
import salt.utils

import logging
log = logging.getLogger(__name__)


__func_alias__ = {
    'file_': 'file',
    'hash_': 'hash',
    'time_': 'time',
}

__virtualname__ = 'osquery'


def __virtual__():
    if salt.utils.which('osqueryi'):
        return __virtualname__
    return (False, 'The osquery execution module cannot be loaded: '
            'osqueryi binary is not in the path.')


def _table_attrs(table):
    '''
    Helper function to find valid table attributes
    '''
    cmd = 'osqueryi --json "pragma table_info({0})"'.format(table)
    res = __salt__['cmd.run_all'](cmd)
    if res['retcode'] == 0:
        attrs = []
        text = json.loads(res['stdout'])
        for item in text:
            attrs.append(item['name'])
        return attrs
    return False


def _osquery(sql, format='json'):
    '''
    Helper function to run raw osquery queries
    '''
    ret = {
        'result': True,
    }

    cmd = 'osqueryi --json "{0}"'.format(sql)
    res = __salt__['cmd.run_all'](cmd)
    if res['retcode'] == 0:
        ret['data'] = json.loads(res['stdout'])
    else:
        ret['result'] = False
        ret['error'] = res['stderr']
    return ret


def _osquery_cmd(table, attrs=None, where=None, format='json'):
    '''
    Helper function to run osquery queries
    '''
    ret = {
        'result': True,
    }

    if attrs:
        if isinstance(attrs, list):
            valid_attrs = _table_attrs(table)
            if valid_attrs:
                for a in attrs:
                    if a not in valid_attrs:
                        ret['result'] = False
                        ret['comment'] = '{0} is not a valid attribute for table {1}'.format(a, table)
                        return ret
                _attrs = ','.join(attrs)
            else:
                ret['result'] = False
                ret['comment'] = 'Invalid table {0}.'.format(table)
                return ret
        else:
            ret['comment'] = 'attrs must be specified as a list.'
            ret['result'] = False
            return ret
    else:
        _attrs = '*'

    sql = 'select {0} from {1}'.format(_attrs, table)

    if where:
        sql = '{0} where {1}'.format(sql, where)

    sql = '{0};'.format(sql)

    res = _osquery(sql)
    if res['result']:
        ret['data'] = res['data']
    else:
        ret['comment'] = res['error']
    return ret


def version():
    '''
    Return version of osquery

    CLI Example:

    .. code-block:: bash

        salt '*' osquery.version
    '''
    res = _osquery_cmd(table='osquery_info', attrs=['version'])
    if res and isinstance(res, list):
        return res[0].get('version', '') or False


def rpm_packages(attrs=None, where=None):
    '''
    Return cpuid information from osquery

    CLI Example:

    .. code-block:: bash

        salt '*' osquery.rpm_packages
    '''
    if __grains__['os_family'] == 'RedHat':
        return _osquery_cmd(table='rpm_packages', attrs=attrs, where=where)
    return {'result': False, 'comment': 'Only available on Red Hat based systems.'}


def kernel_integrity(attrs=None, where=None):
    '''
    Return kernel_integrity information from osquery

    CLI Example:

    .. code-block:: bash

        salt '*' osquery.kernel_integrity
    '''
    if __grains__['os_family'] in ['RedHat', 'Debian']:
        return _osquery_cmd(table='kernel_integrity', attrs=attrs, where=where)
    return {'result': False, 'comment': 'Only available on Red Hat or Debian based systems.'}


def kernel_modules(attrs=None, where=None):
    '''
    Return kernel_modules information from osquery

    CLI Example:

    .. code-block:: bash

        salt '*' osquery.kernel_modules
    '''
    if __grains__['os_family'] in ['RedHat', 'Debian']:
        return _osquery_cmd(table='kernel_modules', attrs=attrs, where=where)
    return {'result': False, 'comment': 'Only available on Red Hat or Debian based systems.'}


def memory_map(attrs=None, where=None):
    '''
    Return memory_map information from osquery

    CLI Example:

    .. code-block:: bash

        salt '*' osquery.memory_map
    '''
    if __grains__['os_family'] in ['RedHat', 'Debian']:
        return _osquery_cmd(table='memory_map', attrs=attrs, where=where)
    return {'result': False, 'comment': 'Only available on Red Hat or Debian based systems.'}


def process_memory_map(attrs=None, where=None):
    '''
    Return process_memory_map information from osquery

    CLI Example:

    .. code-block:: bash

        salt '*' osquery.process_memory_map
    '''
    if __grains__['os_family'] in ['RedHat', 'Debian']:
        return _osquery_cmd(table='process_memory_map', attrs=attrs, where=where)
    return {'result': False, 'comment': 'Only available on Red Hat or Debian based systems.'}


def shared_memory(attrs=None, where=None):
    '''
    Return shared_memory information from osquery

    CLI Example:

    .. code-block:: bash

        salt '*' osquery.shared_memory
    '''
    if __grains__['os_family'] in ['RedHat', 'Debian']:
        return _osquery_cmd(table='shared_memory', attrs=attrs, where=where)
    return {'result': False, 'comment': 'Only available on Red Hat or Debian based systems.'}


def apt_sources(attrs=None, where=None):
    '''
    Return apt_sources information from osquery

    CLI Example:

    .. code-block:: bash

        salt '*' osquery.apt_sources
    '''
    if __grains__['os_family'] == 'Debian':
        return _osquery_cmd(table='apt_sources', attrs=attrs, where=where)
    return {'result': False, 'comment': 'Only available on Debian based systems.'}


def deb_packages(attrs=None, where=None):
    '''
    Return deb_packages information from osquery

    CLI Example:

    .. code-block:: bash

        salt '*' osquery.deb_packages
    '''
    if __grains__['os_family'] == 'Debian':
        return _osquery_cmd(table='deb_packages', attrs=attrs, where=where)
    return {'result': False, 'comment': 'Only available on Debian based systems.'}


def acpi_tables(attrs=None, where=None):
    '''
    Return acpi_tables information from osquery

    CLI Example:

    .. code-block:: bash

        salt '*' osquery.acpi_tables
    '''
    return _osquery_cmd(table='acpi_tables', attrs=attrs, where=where)


def arp_cache(attrs=None, where=None):
    '''
    Return arp_cache information from osquery

    CLI Example:

    .. code-block:: bash

        salt '*' osquery.arp_cache
    '''
    return _osquery_cmd(table='arp_cache', attrs=attrs, where=where)


def block_devices(attrs=None, where=None):
    '''
    Return block_devices information from osquery

    CLI Example:

    .. code-block:: bash

        salt '*' osquery.block_devices
    '''
    return _osquery_cmd(table='block_devices', attrs=attrs, where=where)


def cpuid(attrs=None, where=None):
    '''
    Return cpuid information from osquery

    CLI Example:

    .. code-block:: bash

        salt '*' osquery.cpuid
    '''
    return _osquery_cmd(table='cpuid', attrs=attrs, where=where)


def crontab(attrs=None, where=None):
    '''
    Return crontab information from osquery

    CLI Example:

    .. code-block:: bash

        salt '*' osquery.crontab
    '''
    return _osquery_cmd(table='crontab', attrs=attrs, where=where)


def etc_hosts(attrs=None, where=None):
    '''
    Return etc_hosts information from osquery

    CLI Example:

    .. code-block:: bash

        salt '*' osquery.etc_hosts
    '''
    return _osquery_cmd(table='etc_hosts', attrs=attrs, where=where)


def etc_services(attrs=None, where=None):
    '''
    Return etc_services information from osquery

    CLI Example:

    .. code-block:: bash

        salt '*' osquery.etc_services
    '''
    return _osquery_cmd(table='etc_services', attrs=attrs, where=where)


def file_changes(attrs=None, where=None):
    '''
    Return file_changes information from osquery

    CLI Example:

    .. code-block:: bash

        salt '*' osquery.file_changes
    '''
    return _osquery_cmd(table='file_changes', attrs=attrs, where=where)


def groups(attrs=None, where=None):
    '''
    Return groups information from osquery

    CLI Example:

    .. code-block:: bash

        salt '*' osquery.groups
    '''
    return _osquery_cmd(table='groups', attrs=attrs, where=where)


def hardware_events(attrs=None, where=None):
    '''
    Return hardware_events information from osquery

    CLI Example:

    .. code-block:: bash

        salt '*' osquery.hardware_events
    '''
    return _osquery_cmd(table='hardware_events', attrs=attrs, where=where)


def interface_addresses(attrs=None, where=None):
    '''
    Return interface_addresses information from osquery

    CLI Example:

    .. code-block:: bash

        salt '*' osquery.interface_addresses
    '''
    return _osquery_cmd(table='interface_addresses', attrs=attrs, where=where)


def interface_details(attrs=None, where=None):
    '''
    Return interface_details information from osquery

    CLI Example:

    .. code-block:: bash

        salt '*' osquery.interface_details
    '''
    return _osquery_cmd(table='interface_details', attrs=attrs, where=where)


def kernel_info(attrs=None, where=None):
    '''
    Return kernel_info information from osquery

    CLI Example:

    .. code-block:: bash

        salt '*' osquery.kernel_info
    '''
    return _osquery_cmd(table='kernel_info', attrs=attrs, where=where)


def last(attrs=None, where=None):
    '''
    Return last information from osquery

    CLI Example:

    .. code-block:: bash

        salt '*' osquery.last
    '''
    return _osquery_cmd(table='last', attrs=attrs, where=where)


def listening_ports(attrs=None, where=None):
    r'''
<<<<<<< HEAD
    Return listening_ports\_ information from osquery
=======
    Return listening_ports information from osquery
>>>>>>> 30e03a8b

    CLI Example:

    .. code-block:: bash

        salt '*' osquery.listening_ports
    '''
    return _osquery_cmd(table='listening_ports', attrs=attrs, where=where)


def logged_in_users(attrs=None, where=None):
    r'''
<<<<<<< HEAD
    Return logged_in_users\_ information from osquery
=======
    Return logged_in_users information from osquery
>>>>>>> 30e03a8b

    CLI Example:

    .. code-block:: bash

        salt '*' osquery.logged_in_users
    '''
    return _osquery_cmd(table='logged_in_users', attrs=attrs, where=where)


def mounts(attrs=None, where=None):
    r'''
<<<<<<< HEAD
    Return mounts\_ information from osquery
=======
    Return mounts information from osquery
>>>>>>> 30e03a8b

    CLI Example:

    .. code-block:: bash

        salt '*' osquery.mounts
    '''
    return _osquery_cmd(table='mounts', attrs=attrs, where=where)


def os_version(attrs=None, where=None):
    '''
    Return os_version information from osquery

    CLI Example:

    .. code-block:: bash

        salt '*' osquery.os_version
    '''
    return _osquery_cmd(table='os_version', attrs=attrs, where=where)


def passwd_changes(attrs=None, where=None):
    '''
    Return passwd_changes information from osquery

    CLI Example:

    .. code-block:: bash

        salt '*' osquery.passwd_changes
    '''
    return _osquery_cmd(table='passwd_changes', attrs=attrs, where=where)


def pci_devices(attrs=None, where=None):
    '''
    Return pci_devices information from osquery

    CLI Example:

    .. code-block:: bash

        salt '*' osquery.pci_devices
    '''
    return _osquery_cmd(table='pci_devices', attrs=attrs, where=where)


def process_envs(attrs=None, where=None):
    '''
    Return process_envs information from osquery

    CLI Example:

    .. code-block:: bash

        salt '*' osquery.process_envs
    '''
    return _osquery_cmd(table='process_envs', attrs=attrs, where=where)


def process_open_files(attrs=None, where=None):
    '''
    Return process_open_files information from osquery

    CLI Example:

    .. code-block:: bash

        salt '*' osquery.process_open_files
    '''
    return _osquery_cmd(table='process_open_files', attrs=attrs, where=where)


def process_open_sockets(attrs=None, where=None):
    '''
    Return process_open_sockets information from osquery

    CLI Example:

    .. code-block:: bash

        salt '*' osquery.process_open_sockets
    '''
    return _osquery_cmd(table='process_open_sockets', attrs=attrs, where=where)


def processes(attrs=None, where=None):
    '''
    Return processes information from osquery

    CLI Example:

    .. code-block:: bash

        salt '*' osquery.processes
    '''
    return _osquery_cmd(table='processes', attrs=attrs, where=where)


def routes(attrs=None, where=None):
    '''
    Return routes information from osquery

    CLI Example:

    .. code-block:: bash

        salt '*' osquery.routes
    '''
    return _osquery_cmd(table='routes', attrs=attrs, where=where)


def shell_history(attrs=None, where=None):
    '''
    Return shell_history information from osquery

    CLI Example:

    .. code-block:: bash

        salt '*' osquery.shell_history
    '''
    return _osquery_cmd(table='shell_history', attrs=attrs, where=where)


def smbios_tables(attrs=None, where=None):
    '''
    Return smbios_tables information from osquery

    CLI Example:

    .. code-block:: bash

        salt '*' osquery.smbios_tables
    '''
    return _osquery_cmd(table='smbios_tables', attrs=attrs, where=where)


def suid_bin(attrs=None, where=None):
    '''
    Return suid_bin information from osquery

    CLI Example:

    .. code-block:: bash

        salt '*' osquery.suid_bin
    '''
    return _osquery_cmd(table='suid_bin', attrs=attrs, where=where)


def system_controls(attrs=None, where=None):
    '''
    Return system_controls information from osquery

    CLI Example:

    .. code-block:: bash

        salt '*' osquery.system_controls
    '''
    return _osquery_cmd(table='system_controls', attrs=attrs, where=where)


def usb_devices(attrs=None, where=None):
    '''
    Return usb_devices information from osquery

    CLI Example:

    .. code-block:: bash

        salt '*' osquery.usb_devices
    '''
    return _osquery_cmd(table='usb_devices', attrs=attrs, where=where)


def users(attrs=None, where=None):
    '''
    Return users information from osquery

    CLI Example:

    .. code-block:: bash

        salt '*' osquery.users
    '''
    return _osquery_cmd(table='users', attrs=attrs, where=where)


def alf(attrs=None, where=None):
    '''
    Return alf information from osquery

    CLI Example:

    .. code-block:: bash

        salt '*' osquery.alf
    '''
    if salt.utils.is_darwin():
        return _osquery_cmd(table='alf', attrs=attrs, where=where)
    return {'result': False, 'comment': 'Only available on OS X systems.'}


def alf_exceptions(attrs=None, where=None):
    '''
    Return alf_exceptions information from osquery

    CLI Example:

    .. code-block:: bash

        salt '*' osquery.alf_exceptions
    '''
    if salt.utils.is_darwin():
        return _osquery_cmd(table='alf_exceptions', attrs=attrs, where=where)
    return {'result': False, 'comment': 'Only available on OS X systems.'}


def alf_explicit_auths(attrs=None, where=None):
    '''
    Return alf_explicit_auths information from osquery

    CLI Example:

    .. code-block:: bash

        salt '*' osquery.alf_explicit_auths
    '''
    if salt.utils.is_darwin():
        return _osquery_cmd(table='alf_explicit_auths', attrs=attrs, where=where)
    return {'result': False, 'comment': 'Only available on OS X systems.'}


def alf_services(attrs=None, where=None):
    '''
    Return alf_services information from osquery

    CLI Example:

    .. code-block:: bash

        salt '*' osquery.alf_services
    '''
    if salt.utils.is_darwin():
        return _osquery_cmd(table='alf_services', attrs=attrs, where=where)
    return {'result': False, 'comment': 'Only available on OS X systems.'}


def apps(attrs=None, where=None):
    '''
    Return apps information from osquery

    CLI Example:

    .. code-block:: bash

        salt '*' osquery.apps
    '''
    if salt.utils.is_darwin():
        return _osquery_cmd(table='apps', attrs=attrs, where=where)
    return {'result': False, 'comment': 'Only available on OS X systems.'}


def certificates(attrs=None, where=None):
    '''
    Return certificates information from osquery

    CLI Example:

    .. code-block:: bash

        salt '*' osquery.certificates
    '''
    if salt.utils.is_darwin():
        return _osquery_cmd(table='certificates', attrs=attrs, where=where)
    return {'result': False, 'comment': 'Only available on OS X systems.'}


def chrome_extensions(attrs=None, where=None):
    '''
    Return chrome_extensions information from osquery

    CLI Example:

    .. code-block:: bash

        salt '*' osquery.chrome_extensions
    '''
    if salt.utils.is_darwin():
        return _osquery_cmd(table='chrome_extensions', attrs=attrs, where=where)
    return {'result': False, 'comment': 'Only available on OS X systems.'}


def firefox_addons(attrs=None, where=None):
    '''
    Return firefox_addons information from osquery

    CLI Example:

    .. code-block:: bash

        salt '*' osquery.firefox_addons
    '''
    if salt.utils.is_darwin():
        return _osquery_cmd(table='firefox_addons', attrs=attrs, where=where)
    return {'result': False, 'comment': 'Only available on OS X systems.'}


def homebrew_packages(attrs=None, where=None):
    '''
    Return homebrew_packages information from osquery

    CLI Example:

    .. code-block:: bash

        salt '*' osquery.homebrew_packages
    '''
    if salt.utils.is_darwin():
        return _osquery_cmd(table='homebrew_packages', attrs=attrs, where=where)
    return {'result': False, 'comment': 'Only available on OS X systems.'}


def iokit_devicetree(attrs=None, where=None):
    '''
    Return iokit_devicetree information from osquery

    CLI Example:

    .. code-block:: bash

        salt '*' osquery.iokit_devicetree
    '''
    if salt.utils.is_darwin():
        return _osquery_cmd(table='iokit_devicetree', attrs=attrs, where=where)
    return {'result': False, 'comment': 'Only available on OS X systems.'}


def iokit_registry(attrs=None, where=None):
    '''
    Return iokit_registry information from osquery

    CLI Example:

    .. code-block:: bash

        salt '*' osquery.iokit_registry
    '''
    if salt.utils.is_darwin():
        return _osquery_cmd(table='iokit_registry', attrs=attrs, where=where)
    return {'result': False, 'comment': 'Only available on OS X systems.'}


def kernel_extensions(attrs=None, where=None):
    '''
    Return kernel_extensions information from osquery

    CLI Example:

    .. code-block:: bash

        salt '*' osquery.kernel_extensions
    '''
    if salt.utils.is_darwin():
        return _osquery_cmd(table='kernel_extensions', attrs=attrs, where=where)
    return {'result': False, 'comment': 'Only available on OS X systems.'}


def keychain_items(attrs=None, where=None):
    '''
    Return keychain_items information from osquery

    CLI Example:

    .. code-block:: bash

        salt '*' osquery.keychain_items
    '''
    if salt.utils.is_darwin():
        return _osquery_cmd(table='keychain_items', attrs=attrs, where=where)
    return {'result': False, 'comment': 'Only available on OS X systems.'}


def launchd(attrs=None, where=None):
    '''
    Return launchd information from osquery

    CLI Example:

    .. code-block:: bash

        salt '*' osquery.launchd
    '''
    if salt.utils.is_darwin():
        return _osquery_cmd(table='launchd', attrs=attrs, where=where)
    return {'result': False, 'comment': 'Only available on OS X systems.'}


def nfs_shares(attrs=None, where=None):
    '''
    Return nfs_shares information from osquery

    CLI Example:

    .. code-block:: bash

        salt '*' osquery.nfs_shares
    '''
    if salt.utils.is_darwin():
        return _osquery_cmd(table='nfs_shares', attrs=attrs, where=where)
    return {'result': False, 'comment': 'Only available on OS X systems.'}


def nvram(attrs=None, where=None):
    '''
    Return nvram information from osquery

    CLI Example:

    .. code-block:: bash

        salt '*' osquery.nvram
    '''
    if salt.utils.is_darwin():
        return _osquery_cmd(table='nvram', attrs=attrs, where=where)
    return {'result': False, 'comment': 'Only available on OS X systems.'}


def preferences(attrs=None, where=None):
    '''
    Return preferences information from osquery

    CLI Example:

    .. code-block:: bash

        salt '*' osquery.preferences
    '''
    if salt.utils.is_darwin():
        return _osquery_cmd(table='preferences', attrs=attrs, where=where)
    return {'result': False, 'comment': 'Only available on OS X systems.'}


def quarantine(attrs=None, where=None):
    '''
    Return quarantine information from osquery

    CLI Example:

    .. code-block:: bash

        salt '*' osquery.quarantine
    '''
    if salt.utils.is_darwin():
        return _osquery_cmd(table='quarantine', attrs=attrs, where=where)
    return {'result': False, 'comment': 'Only available on OS X systems.'}


def safari_extensions(attrs=None, where=None):
    '''
    Return safari_extensions information from osquery

    CLI Example:

    .. code-block:: bash

        salt '*' osquery.safari_extensions
    '''
    if salt.utils.is_darwin():
        return _osquery_cmd(table='safari_extensions', attrs=attrs, where=where)
    return {'result': False, 'comment': 'Only available on OS X systems.'}


def startup_items(attrs=None, where=None):
    '''
    Return startup_items information from osquery

    CLI Example:

    .. code-block:: bash

        salt '*' osquery.startup_items
    '''
    if salt.utils.is_darwin():
        return _osquery_cmd(table='startup_items', attrs=attrs, where=where)
    return {'result': False, 'comment': 'Only available on OS X systems.'}


def xattr_where_from(attrs=None, where=None):
    '''
    Return xattr_where_from information from osquery

    CLI Example:

    .. code-block:: bash

        salt '*' osquery.xattr_where_from
    '''
    if salt.utils.is_darwin():
        return _osquery_cmd(table='xattr_where_from', attrs=attrs, where=where)
    return {'result': False, 'comment': 'Only available on OS X systems.'}


def xprotect_entries(attrs=None, where=None):
    '''
    Return xprotect_entries information from osquery

    CLI Example:

    .. code-block:: bash

        salt '*' osquery.xprotect_entries
    '''
    if salt.utils.is_darwin():
        return _osquery_cmd(table='xprotect_entries', attrs=attrs, where=where)
    return {'result': False, 'comment': 'Only available on OS X systems.'}


def xprotect_reports(attrs=None, where=None):
    '''
    Return xprotect_reports information from osquery

    CLI Example:

    .. code-block:: bash

        salt '*' osquery.xprotect_reports
    '''
    if salt.utils.is_darwin():
        return _osquery_cmd(table='xprotect_reports', attrs=attrs, where=where)
    return {'result': False, 'comment': 'Only available on OS X systems.'}


def file_(attrs=None, where=None):
    '''
    Return file information from osquery

    CLI Example:

    .. code-block:: bash

        salt '*' osquery.file
    '''
    return _osquery_cmd(table='file', attrs=attrs, where=where)


def hash_(attrs=None, where=None):
    '''
    Return hash information from osquery

    CLI Example:

    .. code-block:: bash

        salt '*' osquery.hash
    '''
    return _osquery_cmd(table='hash', attrs=attrs, where=where)


def osquery_extensions(attrs=None, where=None):
    '''
    Return osquery_extensions information from osquery

    CLI Example:

    .. code-block:: bash

        salt '*' osquery.osquery_extensions
    '''
    return _osquery_cmd(table='osquery_extensions', attrs=attrs, where=where)


def osquery_flags(attrs=None, where=None):
    '''
    Return osquery_flags information from osquery

    CLI Example:

    .. code-block:: bash

        salt '*' osquery.osquery_flags
    '''
    return _osquery_cmd(table='osquery_flags', attrs=attrs, where=where)


def osquery_info(attrs=None, where=None):
    '''
    Return osquery_info information from osquery

    CLI Example:

    .. code-block:: bash

        salt '*' osquery.osquery_info
    '''
    return _osquery_cmd(table='osquery_info', attrs=attrs, where=where)


def osquery_registry(attrs=None, where=None):
    '''
    Return osquery_registry information from osquery

    CLI Example:

    .. code-block:: bash

        salt '*' osquery.osquery_registry
    '''
    return _osquery_cmd(table='osquery_registry', attrs=attrs, where=where)


def time_(attrs=None):
    '''
    Return time information from osquery

    CLI Example:

    .. code-block:: bash

        salt '*' osquery.time
    '''
    return _osquery_cmd(table='time', attrs=attrs)


def query(sql=None):
    '''
    Return time information from osquery

    CLI Example:

    .. code-block:: bash

        salt '*' osquery.query "select * from users;"
    '''
    return _osquery(sql)<|MERGE_RESOLUTION|>--- conflicted
+++ resolved
@@ -428,11 +428,7 @@
 
 def listening_ports(attrs=None, where=None):
     r'''
-<<<<<<< HEAD
-    Return listening_ports\_ information from osquery
-=======
     Return listening_ports information from osquery
->>>>>>> 30e03a8b
 
     CLI Example:
 
@@ -445,11 +441,7 @@
 
 def logged_in_users(attrs=None, where=None):
     r'''
-<<<<<<< HEAD
-    Return logged_in_users\_ information from osquery
-=======
     Return logged_in_users information from osquery
->>>>>>> 30e03a8b
 
     CLI Example:
 
@@ -462,11 +454,7 @@
 
 def mounts(attrs=None, where=None):
     r'''
-<<<<<<< HEAD
-    Return mounts\_ information from osquery
-=======
     Return mounts information from osquery
->>>>>>> 30e03a8b
 
     CLI Example:
 
