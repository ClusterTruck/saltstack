--- conflicted
+++ resolved
@@ -1,4 +1,3 @@
-# -*- coding: utf-8 -*-
 '''
 Manage Windows features via the ServerManager powershell module
 '''
@@ -28,6 +27,7 @@
     '''
     Parse command output when piped to format-list
     '''
+    
     ret = {}
     for line in lst.splitlines():
         if line:
@@ -40,37 +40,28 @@
 def list_available():
     '''
     List available features to install
-<<<<<<< HEAD
-    
-    CLI Example::
-=======
 
     CLI Example:
 
     .. code-block:: bash
->>>>>>> 4c044640
 
         salt '*' win_servermanager.list_available
     '''
+    
     return _srvmgr('Get-WindowsFeature -erroraction silentlycontinue')
 
 
 def list_installed():
     '''
-<<<<<<< HEAD
-    List available features to install
-    
-    CLI Example::
-=======
     List installed features
 
     CLI Example:
 
     .. code-block:: bash
->>>>>>> 4c044640
 
         salt '*' win_servermanager.list_installed
     '''
+    
     ret = {}
     for line in list_available().splitlines()[2:]:
         splt = line.split()
@@ -92,21 +83,16 @@
     Other features can not be installed !
 
     Note:
-<<<<<<< HEAD
-    Some features takes a long time to un/installation, set -t with a long timeout
-    
-    CLI Example::
-=======
     Some features takes a long time to complete un/installation, set -t with a long timeout
 
     CLI Example:
 
     .. code-block:: bash
->>>>>>> 4c044640
 
         salt '*' win_servermanager.install Telnet-Client
         salt '*' win_servermanager.install SNMP-Services True
     '''
+    
     sub = ''
     if recurse:
         sub = '-IncludeAllSubFeature'
@@ -117,19 +103,6 @@
 def remove(feature):
     '''
     Remove an installed feature
-<<<<<<< HEAD
-    
-    Note:
-    Some features requires reboot after un/installation, if so until the server is restarted
-    Other features can not be installed !
-    
-    Note:
-    Some features takes a long time to un/installation, set -t with a long timeout
-    
-    CLI Example::
-
-        salt '*' win_servermanager.remove Telnet-Client
-=======
 
     .. note::
         Some features require a reboot after installation/uninstallation. If
@@ -143,7 +116,6 @@
     .. code-block:: bash
 
         salt -t 600 '*' win_servermanager.remove Telnet-Client
->>>>>>> 4c044640
     '''
     out = _srvmgr('Remove-WindowsFeature -Name {0} -erroraction silentlycontinue | format-list'.format(feature))
     return _parse_powershell_list(out)