# -*- coding: utf-8 -*-
'''
Module for gathering disk information on Windows

:depends:   - win32api Python module
'''
from __future__ import absolute_import

# Import python libs
import ctypes
import string

# Import salt libs
import salt.utils

try:
    import win32api
except ImportError:
    pass

# Define the module's virtual name
__virtualname__ = 'disk'


def __virtual__():
    '''
    Only works on Windows systems
    '''
    if salt.utils.is_windows():
        return __virtualname__
    return False


def usage():
    '''
    Return usage information for volumes mounted on this minion

    CLI Example:

    .. code-block:: bash

        salt '*' disk.usage
    '''
    drives = []
    ret = {}
    drive_bitmask = ctypes.windll.kernel32.GetLogicalDrives()
    for letter in string.uppercase:
        if drive_bitmask & 1:
            drives.append(letter)
        drive_bitmask >>= 1
    for drive in drives:
        try:
            (available_bytes,
             total_bytes,
             total_free_bytes) = win32api.GetDiskFreeSpaceEx(
                 '{0}:\\'.format(drive)
            )
            used = total_bytes - total_free_bytes
            capacity = used / float(total_bytes) * 100
            ret['{0}:\\'.format(drive)] = {
                'filesystem': '{0}:\\'.format(drive),
<<<<<<< HEAD
                '1K-blocks': totalsize / 1024,
                'used': used / 1024,
                'available': available_space / 1024,
                'capacity': '{0}%'.format(capacity),
=======
                '1K-blocks': total_bytes / 1024,
                'used': used / 1024,
                'available': total_free_bytes / 1024,
                'capacity': '{0:.0f}%'.format(capacity),
>>>>>>> 9a2aca46
            }
        except Exception:
            ret['{0}:\\'.format(drive)] = {
                'filesystem': '{0}:\\'.format(drive),
                '1K-blocks': None,
                'used': None,
                'available': None,
                'capacity': None,
            }
    return ret<|MERGE_RESOLUTION|>--- conflicted
+++ resolved
@@ -59,17 +59,10 @@
             capacity = used / float(total_bytes) * 100
             ret['{0}:\\'.format(drive)] = {
                 'filesystem': '{0}:\\'.format(drive),
-<<<<<<< HEAD
-                '1K-blocks': totalsize / 1024,
-                'used': used / 1024,
-                'available': available_space / 1024,
-                'capacity': '{0}%'.format(capacity),
-=======
                 '1K-blocks': total_bytes / 1024,
                 'used': used / 1024,
                 'available': total_free_bytes / 1024,
                 'capacity': '{0:.0f}%'.format(capacity),
->>>>>>> 9a2aca46
             }
         except Exception:
             ret['{0}:\\'.format(drive)] = {
