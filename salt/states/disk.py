--- conflicted
+++ resolved
@@ -41,7 +41,6 @@
         ]
 
 
-<<<<<<< HEAD
 def status(name, maximum=None, minimum=None, absolute=False):
     '''
     Return the current disk usage stats for the named mount point
@@ -58,39 +57,6 @@
 
         .. versionadded:: Carbon
 
-=======
-def _validate_percent(name, value):
-    '''
-    Validate ``name`` as an integer in the range [0, 100]
-    '''
-    comment = ''
-    # Must be integral
-    try:
-        if isinstance(value, string_types):
-            value = value.strip('%')
-        value = int(value)
-    except (TypeError, ValueError):
-        comment += '{0} must be an integer '.format(name)
-    # Must be in percent range
-    else:
-        if value < 0 or value > 100:
-            comment += '{0} must be in the range [0, 100] '.format(name)
-    return value, comment
-
-
-def status(name, maximum=None, minimum=None):
-    '''
-    Return the current disk usage stats for the named mount point
-
-    name
-        Filesystem with which to check used space
-
-    minimum
-        The required minimum amount of used space in percent
-
-    maximum
-        The required maximum amount of used space in percent
->>>>>>> 13b660cd
     '''
     # Monitoring state, no changes will be made so no test interface needed
     ret = {'name': name,
@@ -106,7 +72,6 @@
         ret['result'] = False
         ret['comment'] += 'Named disk mount not present '
         return ret
-<<<<<<< HEAD
     if maximum and not absolute:
         try:
             if isinstance(maximum, string_types):
@@ -120,31 +85,16 @@
         except Exception:
             ret['comment'] += 'Min argument must be an integer '
     if minimum and maximum:
-=======
-    # Validate extrema
-    if maximum:
-        maximum, comment = _validate_percent('maximum', maximum)
-        ret['comment'] += comment
-    if minimum:
-        minimum, comment = _validate_percent('minimum', minimum)
-        ret['comment'] += comment
-    if minimum is not None and maximum is not None:
->>>>>>> 13b660cd
         if minimum >= maximum:
             ret['comment'] += 'Min must be less than max '
     if ret['comment']:
         return ret
-<<<<<<< HEAD
     minimum = int(minimum)
     maximum = int(maximum)
     if absolute:
         cap = int(data[name]['available'])
     else:
         cap = int(data[name]['capacity'].strip('%'))
-=======
-
-    capacity = int(data[name]['capacity'].strip('%'))
->>>>>>> 13b660cd
     ret['data'] = data[name]
     if minimum is not None:
         if capacity < minimum:
