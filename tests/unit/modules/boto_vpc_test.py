--- conflicted
+++ resolved
@@ -1,19 +1,15 @@
 # -*- coding: utf-8 -*-
 
 # import Python Third Party Libs
-<<<<<<< HEAD
 
 from mock import patch
 
 from salt.exceptions import SaltInvocationError, CommandExecutionError
 from salt.modules.boto_vpc import _maybe_set_name_tag, _maybe_set_tags
 
-
-=======
 from salttesting.mock import patch
 
 # pylint: disable=import-error,no-name-in-module
->>>>>>> 3ea390f4
 try:
     import boto
     from boto.exception import BotoServerError
