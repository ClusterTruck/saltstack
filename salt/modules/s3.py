# -*- coding: utf-8 -*-
'''
Connection module for Amazon S3

:configuration: This module accepts explicit s3 credentials but can also utilize
    IAM roles assigned to the instance trough Instance Profiles. Dynamic
    credentials are then automatically obtained from AWS API and no further
    configuration is necessary. More Information available at::

       http://docs.aws.amazon.com/AWSEC2/latest/UserGuide/iam-roles-for-amazon-ec2.html

    If IAM roles are not used you need to specify them either in a pillar or
    in the minion's config file::

        s3.keyid: GKTADJGHEIQSXMKKRBJ08H
        s3.key: askdjghsdfjkghWupUjasdflkdfklgjsdfjajkghs

    A service_url may also be specified in the configuration::

        s3.service_url: s3.amazonaws.com

    If a service_url is not specified, the default is s3.amazonaws.com. This
    may appear in various documentation as an "endpoint". A comprehensive list
    for Amazon S3 may be found at::

        http://docs.aws.amazon.com/general/latest/gr/rande.html#s3_region

    The service_url will form the basis for the final endpoint that is used to
    query the service.

    SSL verification may also be turned off in the configuration:

        s3.verify_ssl: False

    This is required if using S3 bucket names that contain a period, as
    these will not match Amazon's S3 wildcard certificates. Certificate
    verification is enabled by default.

    AWS region may be specified in the configuration:

        s3.location: eu-central-1

    Default is us-east-1.

    This module should be usable to query other S3-like services, such as
    Eucalyptus.

:depends: requests
'''
from __future__ import absolute_import

# Import Python libs
import logging

# Import Salt libs
import salt.utils
import salt.utils.s3

log = logging.getLogger(__name__)


def __virtual__():
    '''
    Should work on any modern Python installation
    '''
    return True


def delete(bucket, path=None, action=None, key=None, keyid=None,
<<<<<<< HEAD
           service_url=None, verify_ssl=None, kms_keyid=None):
=======
           service_url=None, verify_ssl=None, location=None):
>>>>>>> 7b50807a
    '''
    Delete a bucket, or delete an object from a bucket.

    CLI Example to delete a bucket::

        salt myminion s3.delete mybucket

    CLI Example to delete an object from a bucket::

        salt myminion s3.delete mybucket remoteobject
    '''
<<<<<<< HEAD
    key, keyid, service_url, verify_ssl, kms_keyid = _get_key(
        key,
        keyid,
        service_url,
        verify_ssl,
        kms_keyid,
    )
=======
    key, keyid, service_url, verify_ssl, location = _get_key(
        key, keyid, service_url, verify_ssl, location)
>>>>>>> 7b50807a

    return salt.utils.s3.query(method='DELETE',
                               bucket=bucket,
                               path=path,
                               action=action,
                               key=key,
                               keyid=keyid,
                               kms_keyid=kms_keyid,
                               service_url=service_url,
                               verify_ssl=verify_ssl,
                               location=location)


def get(bucket=None, path=None, return_bin=False, action=None,
        local_file=None, key=None, keyid=None, service_url=None,
<<<<<<< HEAD
        verify_ssl=None, kms_keyid=None):
=======
        verify_ssl=None, location=None):
>>>>>>> 7b50807a
    '''
    List the contents of a bucket, or return an object from a bucket. Set
    return_bin to True in order to retrieve an object wholesale. Otherwise,
    Salt will attempt to parse an XML response.

    CLI Example to list buckets:

    .. code-block:: bash

        salt myminion s3.get

    CLI Example to list the contents of a bucket:

    .. code-block:: bash

        salt myminion s3.get mybucket

    CLI Example to return the binary contents of an object:

    .. code-block:: bash

        salt myminion s3.get mybucket myfile.png return_bin=True

    CLI Example to save the binary contents of an object to a local file:

    .. code-block:: bash

        salt myminion s3.get mybucket myfile.png local_file=/tmp/myfile.png

    It is also possible to perform an action on a bucket. Currently, S3
    supports the following actions::

        acl
        cors
        lifecycle
        policy
        location
        logging
        notification
        tagging
        versions
        requestPayment
        versioning
        website

    To perform an action on a bucket:

    .. code-block:: bash

        salt myminion s3.get mybucket myfile.png action=acl
    '''
<<<<<<< HEAD
    key, keyid, service_url, verify_ssl, kms_keyid = _get_key(
        key,
        keyid,
        service_url,
        verify_ssl,
        kms_keyid,
    )
=======
    key, keyid, service_url, verify_ssl, location = _get_key(
        key, keyid, service_url, verify_ssl, location)
>>>>>>> 7b50807a

    return salt.utils.s3.query(method='GET',
                               bucket=bucket,
                               path=path,
                               return_bin=return_bin,
                               local_file=local_file,
                               action=action,
                               key=key,
                               keyid=keyid,
                               kms_keyid=kms_keyid,
                               service_url=service_url,
                               verify_ssl=verify_ssl,
                               location=location)


def head(bucket, path=None, key=None, keyid=None, service_url=None,
<<<<<<< HEAD
         verify_ssl=None, kms_keyid=None):
=======
         verify_ssl=None, location=None):
>>>>>>> 7b50807a
    '''
    Return the metadata for a bucket, or an object in a bucket.

    CLI Examples:

    .. code-block:: bash

        salt myminion s3.head mybucket
        salt myminion s3.head mybucket myfile.png
    '''
<<<<<<< HEAD
    key, keyid, service_url, verify_ssl, kms_keyid = _get_key(
        key,
        keyid,
        service_url,
        verify_ssl,
        kms_keyid,
    )
=======
    key, keyid, service_url, verify_ssl, location = _get_key(
        key, keyid, service_url, verify_ssl, location)
>>>>>>> 7b50807a

    return salt.utils.s3.query(method='HEAD',
                               bucket=bucket,
                               path=path,
                               key=key,
                               keyid=keyid,
                               kms_keyid=kms_keyid,
                               service_url=service_url,
                               verify_ssl=verify_ssl,
                               location=location,
                               full_headers=True)


def put(bucket, path=None, return_bin=False, action=None, local_file=None,
<<<<<<< HEAD
        key=None, keyid=None, service_url=None, verify_ssl=None, kms_keyid=None):
=======
        key=None, keyid=None, service_url=None, verify_ssl=None, location=None):
>>>>>>> 7b50807a
    '''
    Create a new bucket, or upload an object to a bucket.

    CLI Example to create a bucket:

    .. code-block:: bash

        salt myminion s3.put mybucket

    CLI Example to upload an object to a bucket:

    .. code-block:: bash

        salt myminion s3.put mybucket remotepath local_file=/path/to/file
    '''
<<<<<<< HEAD
    key, keyid, service_url, verify_ssl, kms_keyid = _get_key(
        key,
        keyid,
        service_url,
        verify_ssl,
        kms_keyid,
    )
=======
    key, keyid, service_url, verify_ssl, location = _get_key(
        key, keyid, service_url, verify_ssl, location)
>>>>>>> 7b50807a

    return salt.utils.s3.query(method='PUT',
                               bucket=bucket,
                               path=path,
                               return_bin=return_bin,
                               local_file=local_file,
                               action=action,
                               key=key,
                               keyid=keyid,
                               kms_keyid=kms_keyid,
                               service_url=service_url,
                               verify_ssl=verify_ssl,
                               location=location)


<<<<<<< HEAD
def _get_key(key, keyid, service_url, verify_ssl, kms_keyid):
=======
def _get_key(key, keyid, service_url, verify_ssl, location):
>>>>>>> 7b50807a
    '''
    Examine the keys, and populate as necessary
    '''
    if not key and __salt__['config.option']('s3.key'):
        key = __salt__['config.option']('s3.key')

    if not keyid and __salt__['config.option']('s3.keyid'):
        keyid = __salt__['config.option']('s3.keyid')

    if not kms_keyid and __salt__['config.option']('aws.kms.keyid'):
        kms_keyid = __salt__['config.option']('aws.kms.keyid')

    if not service_url and __salt__['config.option']('s3.service_url'):
        service_url = __salt__['config.option']('s3.service_url')

    if not service_url:
        service_url = 's3.amazonaws.com'

    if verify_ssl is None and __salt__['config.option']('s3.verify_ssl') is not None:
        verify_ssl = __salt__['config.option']('s3.verify_ssl')

    if verify_ssl is None:
        verify_ssl = True

<<<<<<< HEAD
    return key, keyid, service_url, verify_ssl, kms_keyid
=======
    if location is None and __salt__['config.option']('s3.location') is not None:
        location = __salt__['config.option']('s3.location')

    return key, keyid, service_url, verify_ssl, location
>>>>>>> 7b50807a
<|MERGE_RESOLUTION|>--- conflicted
+++ resolved
@@ -67,11 +67,7 @@
 
 
 def delete(bucket, path=None, action=None, key=None, keyid=None,
-<<<<<<< HEAD
-           service_url=None, verify_ssl=None, kms_keyid=None):
-=======
-           service_url=None, verify_ssl=None, location=None):
->>>>>>> 7b50807a
+           service_url=None, verify_ssl=None, kms_keyid=None, location=None):
     '''
     Delete a bucket, or delete an object from a bucket.
 
@@ -83,18 +79,14 @@
 
         salt myminion s3.delete mybucket remoteobject
     '''
-<<<<<<< HEAD
-    key, keyid, service_url, verify_ssl, kms_keyid = _get_key(
-        key,
-        keyid,
-        service_url,
-        verify_ssl,
-        kms_keyid,
-    )
-=======
-    key, keyid, service_url, verify_ssl, location = _get_key(
-        key, keyid, service_url, verify_ssl, location)
->>>>>>> 7b50807a
+    key, keyid, service_url, verify_ssl, kms_keyid, location = _get_key(
+        key,
+        keyid,
+        service_url,
+        verify_ssl,
+        kms_keyid,
+        location,
+    )
 
     return salt.utils.s3.query(method='DELETE',
                                bucket=bucket,
@@ -110,11 +102,7 @@
 
 def get(bucket=None, path=None, return_bin=False, action=None,
         local_file=None, key=None, keyid=None, service_url=None,
-<<<<<<< HEAD
-        verify_ssl=None, kms_keyid=None):
-=======
-        verify_ssl=None, location=None):
->>>>>>> 7b50807a
+        verify_ssl=None, kms_keyid=None, location=None):
     '''
     List the contents of a bucket, or return an object from a bucket. Set
     return_bin to True in order to retrieve an object wholesale. Otherwise,
@@ -166,18 +154,14 @@
 
         salt myminion s3.get mybucket myfile.png action=acl
     '''
-<<<<<<< HEAD
-    key, keyid, service_url, verify_ssl, kms_keyid = _get_key(
-        key,
-        keyid,
-        service_url,
-        verify_ssl,
-        kms_keyid,
-    )
-=======
-    key, keyid, service_url, verify_ssl, location = _get_key(
-        key, keyid, service_url, verify_ssl, location)
->>>>>>> 7b50807a
+    key, keyid, service_url, verify_ssl, kms_keyid, location = _get_key(
+        key,
+        keyid,
+        service_url,
+        verify_ssl,
+        kms_keyid,
+        location,
+    )
 
     return salt.utils.s3.query(method='GET',
                                bucket=bucket,
@@ -194,11 +178,7 @@
 
 
 def head(bucket, path=None, key=None, keyid=None, service_url=None,
-<<<<<<< HEAD
-         verify_ssl=None, kms_keyid=None):
-=======
-         verify_ssl=None, location=None):
->>>>>>> 7b50807a
+         verify_ssl=None, kms_keyid=None, location=None):
     '''
     Return the metadata for a bucket, or an object in a bucket.
 
@@ -209,18 +189,14 @@
         salt myminion s3.head mybucket
         salt myminion s3.head mybucket myfile.png
     '''
-<<<<<<< HEAD
-    key, keyid, service_url, verify_ssl, kms_keyid = _get_key(
-        key,
-        keyid,
-        service_url,
-        verify_ssl,
-        kms_keyid,
-    )
-=======
-    key, keyid, service_url, verify_ssl, location = _get_key(
-        key, keyid, service_url, verify_ssl, location)
->>>>>>> 7b50807a
+    key, keyid, service_url, verify_ssl, kms_keyid, location = _get_key(
+        key,
+        keyid,
+        service_url,
+        verify_ssl,
+        kms_keyid,
+        location,
+    )
 
     return salt.utils.s3.query(method='HEAD',
                                bucket=bucket,
@@ -235,11 +211,8 @@
 
 
 def put(bucket, path=None, return_bin=False, action=None, local_file=None,
-<<<<<<< HEAD
-        key=None, keyid=None, service_url=None, verify_ssl=None, kms_keyid=None):
-=======
-        key=None, keyid=None, service_url=None, verify_ssl=None, location=None):
->>>>>>> 7b50807a
+        key=None, keyid=None, service_url=None, verify_ssl=None,
+        kms_keyid=None, location=None):
     '''
     Create a new bucket, or upload an object to a bucket.
 
@@ -255,18 +228,14 @@
 
         salt myminion s3.put mybucket remotepath local_file=/path/to/file
     '''
-<<<<<<< HEAD
-    key, keyid, service_url, verify_ssl, kms_keyid = _get_key(
-        key,
-        keyid,
-        service_url,
-        verify_ssl,
-        kms_keyid,
-    )
-=======
-    key, keyid, service_url, verify_ssl, location = _get_key(
-        key, keyid, service_url, verify_ssl, location)
->>>>>>> 7b50807a
+    key, keyid, service_url, verify_ssl, kms_keyid, location = _get_key(
+        key,
+        keyid,
+        service_url,
+        verify_ssl,
+        kms_keyid,
+        location,
+    )
 
     return salt.utils.s3.query(method='PUT',
                                bucket=bucket,
@@ -282,11 +251,7 @@
                                location=location)
 
 
-<<<<<<< HEAD
-def _get_key(key, keyid, service_url, verify_ssl, kms_keyid):
-=======
-def _get_key(key, keyid, service_url, verify_ssl, location):
->>>>>>> 7b50807a
+def _get_key(key, keyid, service_url, verify_ssl, kms_keyid, location):
     '''
     Examine the keys, and populate as necessary
     '''
@@ -311,11 +276,7 @@
     if verify_ssl is None:
         verify_ssl = True
 
-<<<<<<< HEAD
-    return key, keyid, service_url, verify_ssl, kms_keyid
-=======
     if location is None and __salt__['config.option']('s3.location') is not None:
         location = __salt__['config.option']('s3.location')
 
-    return key, keyid, service_url, verify_ssl, location
->>>>>>> 7b50807a
+    return key, keyid, service_url, verify_ssl, kms_keyid, location